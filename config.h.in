/* config.h.in.  Generated from configure.ac by autoheader.  */

/* Define if building universal (internal helper macro) */
#undef AC_APPLE_UNIVERSAL_BUILD

/* path to apparmor directory */
#undef APPARMOR_DIR

/* path to kernel profiles */
#undef APPARMOR_PROFILES_PATH

/* Define to the number of bits in type 'ptrdiff_t'. */
#undef BITSIZEOF_PTRDIFF_T

/* Define to the number of bits in type 'sig_atomic_t'. */
#undef BITSIZEOF_SIG_ATOMIC_T

/* Define to the number of bits in type 'size_t'. */
#undef BITSIZEOF_SIZE_T

/* Define to the number of bits in type 'wchar_t'. */
#undef BITSIZEOF_WCHAR_T

/* Define to the number of bits in type 'wint_t'. */
#undef BITSIZEOF_WINT_T

/* Define to 1 if gcc -Wlogical-op reports false positives on strchr */
#undef BROKEN_GCC_WLOGICALOP

/* Define to 1 if chown fails to change ctime when at least one argument was
   not -1. */
#undef CHOWN_CHANGE_TIME_BUG

/* Define if chown is not POSIX compliant regarding IDs of -1. */
#undef CHOWN_FAILS_TO_HONOR_ID_OF_NEGATIVE_ONE

/* Define if chown modifies symlinks. */
#undef CHOWN_MODIFIES_SYMLINK

/* Define to 1 if chown mishandles trailing slash. */
#undef CHOWN_TRAILING_SLASH_BUG

/* Location of collie program */
#undef COLLIE

/* Define to one of `_getb67', `GETB67', `getb67' for Cray-2 and Cray-YMP
   systems. This function is required for `alloca.c' support on those systems.
   */
#undef CRAY_STACKSEG_END

/* Define to 1 if using `alloca.c'. */
#undef C_ALLOCA

/* Define as the bit index in the word where to find bit 0 of the exponent of
   'double'. */
#undef DBL_EXPBIT0_BIT

/* Define as the word index where to find the exponent of 'double'. */
#undef DBL_EXPBIT0_WORD

/* Define as the bit index in the word where to find the sign of 'double'. */
#undef DBL_SIGNBIT_BIT

/* Define as the word index where to find the sign of 'double'. */
#undef DBL_SIGNBIT_WORD

/* Location or name of the dmsetup program */
#undef DMSETUP

/* Location or name of the dnsmasq program */
#undef DNSMASQ

/* Define to 1 if // is a file system root distinct from /. */
#undef DOUBLE_SLASH_IS_DISTINCT_ROOT

/* path to ebtables binary */
#undef EBTABLES_PATH

/* whether debugging is enabled */
#undef ENABLE_DEBUG

/* Define to 1 if translation of program messages to the user's native
   language is requested. */
#undef ENABLE_NLS

/* Define this to 1 if F_DUPFD behavior does not match POSIX */
#undef FCNTL_DUPFD_BUGGY

/* Define as the bit index in the word where to find bit 0 of the exponent of
   'float'. */
#undef FLT_EXPBIT0_BIT

/* Define as the word index where to find the exponent of 'float'. */
#undef FLT_EXPBIT0_WORD

/* Define as the bit index in the word where to find the sign of 'float'. */
#undef FLT_SIGNBIT_BIT

/* Define as the word index where to find the sign of 'float'. */
#undef FLT_SIGNBIT_WORD

/* Enable compile-time and run-time bounds-checking, and some warnings,
        without upsetting newer glibc. */
     #if !defined _FORTIFY_SOURCE && defined __OPTIMIZE__ && __OPTIMIZE__
     # define _FORTIFY_SOURCE 2
     #endif
    

/* Define to 1 if the system's ftello function has the Solaris bug. */
#undef FTELLO_BROKEN_AFTER_SWITCHING_FROM_READ_TO_WRITE

/* Define to 1 if nl_langinfo (YESEXPR) returns a non-empty string. */
#undef FUNC_NL_LANGINFO_YESEXPR_WORKS

/* Define to 1 if realpath() can malloc memory, always gives an absolute path,
   and handles trailing slash correctly. */
#undef FUNC_REALPATH_WORKS

/* Define to 1 if ungetc is broken when used on arbitrary bytes. */
#undef FUNC_UNGETC_BROKEN

/* Define to the type of elements in the array set by `getgroups'. Usually
   this is either `int' or `gid_t'. */
#undef GETGROUPS_T

/* Define this to 1 if getgroups(0,NULL) does not return the number of groups.
   */
#undef GETGROUPS_ZERO_BUG

/* Define if gettimeofday clobbers the localtime buffer. */
#undef GETTIMEOFDAY_CLOBBERS_LOCALTIME

/* Define this to 'void' or 'struct timezone' to match the system's
   declaration of the second argument to gettimeofday. */
#undef GETTIMEOFDAY_TIMEZONE

/* Define to a C preprocessor expression that evaluates to 1 or 0, depending
   whether the gnulib module canonicalize-lgpl shall be considered present. */
#undef GNULIB_CANONICALIZE_LGPL

/* Define to a C preprocessor expression that evaluates to 1 or 0, depending
   whether the gnulib module fflush shall be considered present. */
#undef GNULIB_FFLUSH

/* Define to a C preprocessor expression that evaluates to 1 or 0, depending
<<<<<<< HEAD
=======
   whether the gnulib module fscanf shall be considered present. */
#undef GNULIB_FSCANF

/* Define to a C preprocessor expression that evaluates to 1 or 0, depending
>>>>>>> c90d7567
   whether the gnulib module malloc-gnu shall be considered present. */
#undef GNULIB_MALLOC_GNU

/* Define to a C preprocessor expression that evaluates to 1 or 0, depending
<<<<<<< HEAD
   whether the gnulib module mkstemps shall be considered present. */
#undef GNULIB_MKSTEMPS
=======
   whether the gnulib module mkostemp shall be considered present. */
#undef GNULIB_MKOSTEMP

/* Define to a C preprocessor expression that evaluates to 1 or 0, depending
   whether the gnulib module mkostemps shall be considered present. */
#undef GNULIB_MKOSTEMPS
>>>>>>> c90d7567

/* Define to a C preprocessor expression that evaluates to 1 or 0, depending
   whether the gnulib module nonblocking shall be considered present. */
#undef GNULIB_NONBLOCKING

/* Define to a C preprocessor expression that evaluates to 1 or 0, depending
   whether the gnulib module realloc-gnu shall be considered present. */
#undef GNULIB_REALLOC_GNU

/* Define to a C preprocessor expression that evaluates to 1 or 0, depending
   whether the gnulib module scanf shall be considered present. */
#undef GNULIB_SCANF

/* Define to a C preprocessor expression that evaluates to 1 or 0, depending
   whether the gnulib module sigpipe shall be considered present. */
#undef GNULIB_SIGPIPE

/* Define to a C preprocessor expression that evaluates to 1 or 0, depending
   whether the gnulib module snprintf shall be considered present. */
#undef GNULIB_SNPRINTF

/* Define to a C preprocessor expression that evaluates to 1 or 0, depending
   whether the gnulib module strerror shall be considered present. */
#undef GNULIB_STRERROR

/* Define to 1 when the gnulib module accept should be tested. */
#undef GNULIB_TEST_ACCEPT

/* Define to 1 when the gnulib module bind should be tested. */
#undef GNULIB_TEST_BIND

/* Define to 1 when the gnulib module btowc should be tested. */
#undef GNULIB_TEST_BTOWC

/* Define to 1 when the gnulib module calloc-posix should be tested. */
#undef GNULIB_TEST_CALLOC_POSIX

/* Define to 1 when the gnulib module canonicalize_file_name should be tested.
   */
#undef GNULIB_TEST_CANONICALIZE_FILE_NAME

/* Define to 1 when the gnulib module chown should be tested. */
#undef GNULIB_TEST_CHOWN

/* Define to 1 when the gnulib module cloexec should be tested. */
#undef GNULIB_TEST_CLOEXEC

/* Define to 1 when the gnulib module close should be tested. */
#undef GNULIB_TEST_CLOSE

/* Define to 1 when the gnulib module connect should be tested. */
#undef GNULIB_TEST_CONNECT

/* Define to 1 when the gnulib module dup should be tested. */
#undef GNULIB_TEST_DUP

/* Define to 1 when the gnulib module dup2 should be tested. */
#undef GNULIB_TEST_DUP2

/* Define to 1 when the gnulib module environ should be tested. */
#undef GNULIB_TEST_ENVIRON

/* Define to 1 when the gnulib module fclose should be tested. */
#undef GNULIB_TEST_FCLOSE

/* Define to 1 when the gnulib module fcntl should be tested. */
#undef GNULIB_TEST_FCNTL

/* Define to 1 when the gnulib module fdatasync should be tested. */
#undef GNULIB_TEST_FDATASYNC

/* Define to 1 when the gnulib module fdopen should be tested. */
#undef GNULIB_TEST_FDOPEN

/* Define to 1 when the gnulib module fflush should be tested. */
#undef GNULIB_TEST_FFLUSH

/* Define to 1 when the gnulib module ffsl should be tested. */
#undef GNULIB_TEST_FFSL

/* Define to 1 when the gnulib module fpurge should be tested. */
#undef GNULIB_TEST_FPURGE

/* Define to 1 when the gnulib module fseek should be tested. */
#undef GNULIB_TEST_FSEEK

/* Define to 1 when the gnulib module fseeko should be tested. */
#undef GNULIB_TEST_FSEEKO

/* Define to 1 when the gnulib module fstat should be tested. */
#undef GNULIB_TEST_FSTAT

/* Define to 1 when the gnulib module fsync should be tested. */
#undef GNULIB_TEST_FSYNC

/* Define to 1 when the gnulib module ftell should be tested. */
#undef GNULIB_TEST_FTELL

/* Define to 1 when the gnulib module ftello should be tested. */
#undef GNULIB_TEST_FTELLO

/* Define to 1 when the gnulib module ftruncate should be tested. */
#undef GNULIB_TEST_FTRUNCATE

/* Define to 1 when the gnulib module getaddrinfo should be tested. */
#undef GNULIB_TEST_GETADDRINFO

/* Define to 1 when the gnulib module getcwd should be tested. */
#undef GNULIB_TEST_GETCWD

/* Define to 1 when the gnulib module getdelim should be tested. */
#undef GNULIB_TEST_GETDELIM

/* Define to 1 when the gnulib module getdtablesize should be tested. */
#undef GNULIB_TEST_GETDTABLESIZE

/* Define to 1 when the gnulib module getgroups should be tested. */
#undef GNULIB_TEST_GETGROUPS

/* Define to 1 when the gnulib module gethostname should be tested. */
#undef GNULIB_TEST_GETHOSTNAME

/* Define to 1 when the gnulib module getline should be tested. */
#undef GNULIB_TEST_GETLINE

/* Define to 1 when the gnulib module getpagesize should be tested. */
#undef GNULIB_TEST_GETPAGESIZE

/* Define to 1 when the gnulib module getpeername should be tested. */
#undef GNULIB_TEST_GETPEERNAME

/* Define to 1 when the gnulib module getsockname should be tested. */
#undef GNULIB_TEST_GETSOCKNAME

/* Define to 1 when the gnulib module getsockopt should be tested. */
#undef GNULIB_TEST_GETSOCKOPT

/* Define to 1 when the gnulib module gettimeofday should be tested. */
#undef GNULIB_TEST_GETTIMEOFDAY

/* Define to 1 when the gnulib module grantpt should be tested. */
#undef GNULIB_TEST_GRANTPT

/* Define to 1 when the gnulib module ioctl should be tested. */
#undef GNULIB_TEST_IOCTL

/* Define to 1 when the gnulib module isatty should be tested. */
#undef GNULIB_TEST_ISATTY

/* Define to 1 when the gnulib module listen should be tested. */
#undef GNULIB_TEST_LISTEN

/* Define to 1 when the gnulib module localeconv should be tested. */
#undef GNULIB_TEST_LOCALECONV

/* Define to 1 when the gnulib module lseek should be tested. */
#undef GNULIB_TEST_LSEEK

/* Define to 1 when the gnulib module lstat should be tested. */
#undef GNULIB_TEST_LSTAT

/* Define to 1 when the gnulib module malloc-posix should be tested. */
#undef GNULIB_TEST_MALLOC_POSIX

/* Define to 1 when the gnulib module mbrtowc should be tested. */
#undef GNULIB_TEST_MBRTOWC

/* Define to 1 when the gnulib module mbsinit should be tested. */
#undef GNULIB_TEST_MBSINIT

/* Define to 1 when the gnulib module mbsrtowcs should be tested. */
#undef GNULIB_TEST_MBSRTOWCS

/* Define to 1 when the gnulib module mbtowc should be tested. */
#undef GNULIB_TEST_MBTOWC

/* Define to 1 when the gnulib module memchr should be tested. */
#undef GNULIB_TEST_MEMCHR

/* Define to 1 when the gnulib module mkostemp should be tested. */
#undef GNULIB_TEST_MKOSTEMP

/* Define to 1 when the gnulib module mkostemps should be tested. */
#undef GNULIB_TEST_MKOSTEMPS

/* Define to 1 when the gnulib module mktime should be tested. */
#undef GNULIB_TEST_MKTIME

/* Define to 1 when the gnulib module nl_langinfo should be tested. */
#undef GNULIB_TEST_NL_LANGINFO

/* Define to 1 when the gnulib module nonblocking should be tested. */
#undef GNULIB_TEST_NONBLOCKING

/* Define to 1 when the gnulib module open should be tested. */
#undef GNULIB_TEST_OPEN

/* Define to 1 when the gnulib module openpty should be tested. */
#undef GNULIB_TEST_OPENPTY

/* Define to 1 when the gnulib module perror should be tested. */
#undef GNULIB_TEST_PERROR

/* Define to 1 when the gnulib module pipe should be tested. */
#undef GNULIB_TEST_PIPE

/* Define to 1 when the gnulib module pipe2 should be tested. */
#undef GNULIB_TEST_PIPE2

/* Define to 1 when the gnulib module poll should be tested. */
#undef GNULIB_TEST_POLL

/* Define to 1 when the gnulib module posix_openpt should be tested. */
#undef GNULIB_TEST_POSIX_OPENPT

/* Define to 1 when the gnulib module posix_spawnattr_destroy should be
   tested. */
#undef GNULIB_TEST_POSIX_SPAWNATTR_DESTROY

/* Define to 1 when the gnulib module posix_spawnattr_init should be tested.
   */
#undef GNULIB_TEST_POSIX_SPAWNATTR_INIT

/* Define to 1 when the gnulib module posix_spawnattr_setflags should be
   tested. */
#undef GNULIB_TEST_POSIX_SPAWNATTR_SETFLAGS

/* Define to 1 when the gnulib module posix_spawnattr_setsigmask should be
   tested. */
#undef GNULIB_TEST_POSIX_SPAWNATTR_SETSIGMASK

/* Define to 1 when the gnulib module posix_spawnp should be tested. */
#undef GNULIB_TEST_POSIX_SPAWNP

/* Define to 1 when the gnulib module posix_spawn_file_actions_addclose should
   be tested. */
#undef GNULIB_TEST_POSIX_SPAWN_FILE_ACTIONS_ADDCLOSE

/* Define to 1 when the gnulib module posix_spawn_file_actions_adddup2 should
   be tested. */
#undef GNULIB_TEST_POSIX_SPAWN_FILE_ACTIONS_ADDDUP2

/* Define to 1 when the gnulib module posix_spawn_file_actions_addopen should
   be tested. */
#undef GNULIB_TEST_POSIX_SPAWN_FILE_ACTIONS_ADDOPEN

/* Define to 1 when the gnulib module posix_spawn_file_actions_destroy should
   be tested. */
#undef GNULIB_TEST_POSIX_SPAWN_FILE_ACTIONS_DESTROY

/* Define to 1 when the gnulib module posix_spawn_file_actions_init should be
   tested. */
#undef GNULIB_TEST_POSIX_SPAWN_FILE_ACTIONS_INIT

/* Define to 1 when the gnulib module pthread_sigmask should be tested. */
#undef GNULIB_TEST_PTHREAD_SIGMASK

/* Define to 1 when the gnulib module ptsname should be tested. */
#undef GNULIB_TEST_PTSNAME

/* Define to 1 when the gnulib module ptsname_r should be tested. */
#undef GNULIB_TEST_PTSNAME_R

/* Define to 1 when the gnulib module putenv should be tested. */
#undef GNULIB_TEST_PUTENV

/* Define to 1 when the gnulib module raise should be tested. */
#undef GNULIB_TEST_RAISE

/* Define to 1 when the gnulib module random_r should be tested. */
#undef GNULIB_TEST_RANDOM_R

/* Define to 1 when the gnulib module rawmemchr should be tested. */
#undef GNULIB_TEST_RAWMEMCHR

/* Define to 1 when the gnulib module read should be tested. */
#undef GNULIB_TEST_READ

/* Define to 1 when the gnulib module readlink should be tested. */
#undef GNULIB_TEST_READLINK

/* Define to 1 when the gnulib module realloc-posix should be tested. */
#undef GNULIB_TEST_REALLOC_POSIX

/* Define to 1 when the gnulib module realpath should be tested. */
#undef GNULIB_TEST_REALPATH

/* Define to 1 when the gnulib module recv should be tested. */
#undef GNULIB_TEST_RECV

/* Define to 1 when the gnulib module secure_getenv should be tested. */
#undef GNULIB_TEST_SECURE_GETENV

/* Define to 1 when the gnulib module select should be tested. */
#undef GNULIB_TEST_SELECT

/* Define to 1 when the gnulib module send should be tested. */
#undef GNULIB_TEST_SEND

/* Define to 1 when the gnulib module setenv should be tested. */
#undef GNULIB_TEST_SETENV

/* Define to 1 when the gnulib module setlocale should be tested. */
#undef GNULIB_TEST_SETLOCALE

/* Define to 1 when the gnulib module setsockopt should be tested. */
#undef GNULIB_TEST_SETSOCKOPT

/* Define to 1 when the gnulib module sigaction should be tested. */
#undef GNULIB_TEST_SIGACTION

/* Define to 1 when the gnulib module signbit should be tested. */
#undef GNULIB_TEST_SIGNBIT

/* Define to 1 when the gnulib module sigprocmask should be tested. */
#undef GNULIB_TEST_SIGPROCMASK

/* Define to 1 when the gnulib module sleep should be tested. */
#undef GNULIB_TEST_SLEEP

/* Define to 1 when the gnulib module snprintf should be tested. */
#undef GNULIB_TEST_SNPRINTF

/* Define to 1 when the gnulib module socket should be tested. */
#undef GNULIB_TEST_SOCKET

/* Define to 1 when the gnulib module stat should be tested. */
#undef GNULIB_TEST_STAT

/* Define to 1 when the gnulib module stpcpy should be tested. */
#undef GNULIB_TEST_STPCPY

/* Define to 1 when the gnulib module strchrnul should be tested. */
#undef GNULIB_TEST_STRCHRNUL

/* Define to 1 when the gnulib module strdup should be tested. */
#undef GNULIB_TEST_STRDUP

/* Define to 1 when the gnulib module strerror should be tested. */
#undef GNULIB_TEST_STRERROR

/* Define to 1 when the gnulib module strerror_r should be tested. */
#undef GNULIB_TEST_STRERROR_R

/* Define to 1 when the gnulib module strndup should be tested. */
#undef GNULIB_TEST_STRNDUP

/* Define to 1 when the gnulib module strnlen should be tested. */
#undef GNULIB_TEST_STRNLEN

/* Define to 1 when the gnulib module strptime should be tested. */
#undef GNULIB_TEST_STRPTIME

/* Define to 1 when the gnulib module strsep should be tested. */
#undef GNULIB_TEST_STRSEP

/* Define to 1 when the gnulib module strtok_r should be tested. */
#undef GNULIB_TEST_STRTOK_R

/* Define to 1 when the gnulib module symlink should be tested. */
#undef GNULIB_TEST_SYMLINK

/* Define to 1 when the gnulib module timegm should be tested. */
#undef GNULIB_TEST_TIMEGM

/* Define to 1 when the gnulib module time_r should be tested. */
#undef GNULIB_TEST_TIME_R

/* Define to 1 when the gnulib module ttyname_r should be tested. */
#undef GNULIB_TEST_TTYNAME_R

/* Define to 1 when the gnulib module unlockpt should be tested. */
#undef GNULIB_TEST_UNLOCKPT

/* Define to 1 when the gnulib module unsetenv should be tested. */
#undef GNULIB_TEST_UNSETENV

/* Define to 1 when the gnulib module usleep should be tested. */
#undef GNULIB_TEST_USLEEP

/* Define to 1 when the gnulib module vasprintf should be tested. */
#undef GNULIB_TEST_VASPRINTF

/* Define to 1 when the gnulib module vsnprintf should be tested. */
#undef GNULIB_TEST_VSNPRINTF

/* Define to 1 when the gnulib module waitpid should be tested. */
#undef GNULIB_TEST_WAITPID

/* Define to 1 when the gnulib module wcrtomb should be tested. */
#undef GNULIB_TEST_WCRTOMB

/* Define to 1 when the gnulib module wctob should be tested. */
#undef GNULIB_TEST_WCTOB

/* Define to 1 when the gnulib module wctomb should be tested. */
#undef GNULIB_TEST_WCTOMB

/* Define to 1 when the gnulib module write should be tested. */
#undef GNULIB_TEST_WRITE

/* Define to 1 if you have 'alloca' after including <alloca.h>, a header that
   may be supplied by this distribution. */
#undef HAVE_ALLOCA

/* Define to 1 if you have <alloca.h> and it should be used (not on Ultrix).
   */
#undef HAVE_ALLOCA_H

/* Define to 1 if you have the <arpa/inet.h> header file. */
#undef HAVE_ARPA_INET_H

/* Define to 1 if you have the <bp-sym.h> header file. */
#undef HAVE_BP_SYM_H

/* Define to 1 if you have the 'btowc' function. */
#undef HAVE_BTOWC

/* Define to 1 if you have the <byteswap.h> header file. */
#undef HAVE_BYTESWAP_H

/* Define if the 'calloc' function is POSIX compliant. */
#undef HAVE_CALLOC_POSIX

/* Define to 1 if you have the 'canonicalize_file_name' function. */
#undef HAVE_CANONICALIZE_FILE_NAME

/* Define to 1 if you have the 'catgets' function. */
#undef HAVE_CATGETS

/* Define to 1 if you have the MacOS X function CFLocaleCopyCurrent in the
   CoreFoundation framework. */
#undef HAVE_CFLOCALECOPYCURRENT

/* Define to 1 if you have the 'cfmakeraw' function. */
#undef HAVE_CFMAKERAW

/* Define to 1 if you have the MacOS X function CFPreferencesCopyAppValue in
   the CoreFoundation framework. */
#undef HAVE_CFPREFERENCESCOPYAPPVALUE

/* Define to 1 if you have the 'chown' function. */
#undef HAVE_CHOWN

/* Define to 1 if you have the `chsize' function. */
#undef HAVE_CHSIZE

/* Define to 1 if you have the `clock_gettime' function. */
#undef HAVE_CLOCK_GETTIME

/* Define to 1 if you have the `clock_settime' function. */
#undef HAVE_CLOCK_SETTIME

/* Define to 1 if you have the `confstr' function. */
#undef HAVE_CONFSTR

/* Define if the copysignf function is declared in <math.h> and available in
   libc. */
#undef HAVE_COPYSIGNF_IN_LIBC

/* Define if the copysignl function is declared in <math.h> and available in
   libc. */
#undef HAVE_COPYSIGNL_IN_LIBC

/* Define if the copysign function is declared in <math.h> and available in
   libc. */
#undef HAVE_COPYSIGN_IN_LIBC

/* whether CPUID instruction is supported */
#undef HAVE_CPUID

/* Define to 1 if you have the `dbus_watch_get_unix_fd' function. */
#undef HAVE_DBUS_WATCH_GET_UNIX_FD

/* Define if the GNU dcgettext() function is already present or preinstalled.
   */
#undef HAVE_DCGETTEXT

/* Define to 1 if you have the declaration of `alarm', and to 0 if you don't.
   */
#undef HAVE_DECL_ALARM

/* Define to 1 if you have the declaration of `copysign', and to 0 if you
   don't. */
#undef HAVE_DECL_COPYSIGN

/* Define to 1 if you have the declaration of `copysignf', and to 0 if you
   don't. */
#undef HAVE_DECL_COPYSIGNF

/* Define to 1 if you have the declaration of `copysignl', and to 0 if you
   don't. */
#undef HAVE_DECL_COPYSIGNL

/* Define to 1 if you have the declaration of `fdatasync', and to 0 if you
   don't. */
#undef HAVE_DECL_FDATASYNC

/* Define to 1 if you have the declaration of `fflush_unlocked', and to 0 if
   you don't. */
#undef HAVE_DECL_FFLUSH_UNLOCKED

/* Define to 1 if you have the declaration of `flockfile', and to 0 if you
   don't. */
#undef HAVE_DECL_FLOCKFILE

/* Define to 1 if you have the declaration of `fpurge', and to 0 if you don't.
   */
#undef HAVE_DECL_FPURGE

/* Define to 1 if you have the declaration of `fputs_unlocked', and to 0 if
   you don't. */
#undef HAVE_DECL_FPUTS_UNLOCKED

/* Define to 1 if you have the declaration of `freeaddrinfo', and to 0 if you
   don't. */
#undef HAVE_DECL_FREEADDRINFO

/* Define to 1 if you have the declaration of `fseeko', and to 0 if you don't.
   */
#undef HAVE_DECL_FSEEKO

/* Define to 1 if you have the declaration of `ftello', and to 0 if you don't.
   */
#undef HAVE_DECL_FTELLO

/* Define to 1 if you have the declaration of `funlockfile', and to 0 if you
   don't. */
#undef HAVE_DECL_FUNLOCKFILE

/* Define to 1 if you have the declaration of `gai_strerror', and to 0 if you
   don't. */
#undef HAVE_DECL_GAI_STRERROR

/* Define to 1 if you have the declaration of `gai_strerrorA', and to 0 if you
   don't. */
#undef HAVE_DECL_GAI_STRERRORA

/* Define to 1 if you have the declaration of `getaddrinfo', and to 0 if you
   don't. */
#undef HAVE_DECL_GETADDRINFO

/* Define to 1 if you have the declaration of `getc_unlocked', and to 0 if you
   don't. */
#undef HAVE_DECL_GETC_UNLOCKED

/* Define to 1 if you have the declaration of `getdelim', and to 0 if you
   don't. */
#undef HAVE_DECL_GETDELIM

/* Define to 1 if you have the declaration of `getline', and to 0 if you
   don't. */
#undef HAVE_DECL_GETLINE

/* Define to 1 if you have the declaration of `getnameinfo', and to 0 if you
   don't. */
#undef HAVE_DECL_GETNAMEINFO

/* Define to 1 if you have the declaration of `getpass', and to 0 if you
   don't. */
#undef HAVE_DECL_GETPASS

/* Define to 1 if you have the declaration of `htole64', and to 0 if you
   don't. */
#undef HAVE_DECL_HTOLE64

/* Define to 1 if you have the declaration of `inet_ntop', and to 0 if you
   don't. */
#undef HAVE_DECL_INET_NTOP

/* Define to 1 if you have the declaration of `inet_pton', and to 0 if you
   don't. */
#undef HAVE_DECL_INET_PTON

/* Define to 1 if you have the declaration of `isblank', and to 0 if you
   don't. */
#undef HAVE_DECL_ISBLANK

/* Define to 1 if you have the declaration of `localtime_r', and to 0 if you
   don't. */
#undef HAVE_DECL_LOCALTIME_R

/* Define to 1 if you have the declaration of `LO_FLAGS_AUTOCLEAR', and to 0
   if you don't. */
#undef HAVE_DECL_LO_FLAGS_AUTOCLEAR

/* Define to 1 if you have the declaration of `MACVLAN_MODE_PASSTHRU', and to
   0 if you don't. */
#undef HAVE_DECL_MACVLAN_MODE_PASSTHRU

/* Define to 1 if you have the declaration of `mbrtowc', and to 0 if you
   don't. */
#undef HAVE_DECL_MBRTOWC

/* Define to 1 if you have the declaration of `mbsinit', and to 0 if you
   don't. */
#undef HAVE_DECL_MBSINIT

/* Define to 1 if you have the declaration of `mbsrtowcs', and to 0 if you
   don't. */
#undef HAVE_DECL_MBSRTOWCS

/* Define to 1 if you have the declaration of `openpty', and to 0 if you
   don't. */
#undef HAVE_DECL_OPENPTY

/* Define to 1 if you have the declaration of `program_invocation_name', and
   to 0 if you don't. */
#undef HAVE_DECL_PROGRAM_INVOCATION_NAME

/* Define to 1 if you have the declaration of `program_invocation_short_name',
   and to 0 if you don't. */
#undef HAVE_DECL_PROGRAM_INVOCATION_SHORT_NAME

/* Define to 1 if you have the declaration of `putc_unlocked', and to 0 if you
   don't. */
#undef HAVE_DECL_PUTC_UNLOCKED

/* Define to 1 if you have the declaration of `SANLK_INQ_WAIT', and to 0 if
   you don't. */
#undef HAVE_DECL_SANLK_INQ_WAIT

/* Define to 1 if you have the declaration of `setenv', and to 0 if you don't.
   */
#undef HAVE_DECL_SETENV

/* Define to 1 if you have the declaration of `sleep', and to 0 if you don't.
   */
#undef HAVE_DECL_SLEEP

/* Define to 1 if you have the declaration of `snprintf', and to 0 if you
   don't. */
#undef HAVE_DECL_SNPRINTF

/* Define to 1 if you have the declaration of `strdup', and to 0 if you don't.
   */
#undef HAVE_DECL_STRDUP

/* Define to 1 if you have the declaration of `strerror_r', and to 0 if you
   don't. */
#undef HAVE_DECL_STRERROR_R

/* Define to 1 if you have the declaration of `strncasecmp', and to 0 if you
   don't. */
#undef HAVE_DECL_STRNCASECMP

/* Define to 1 if you have the declaration of `strndup', and to 0 if you
   don't. */
#undef HAVE_DECL_STRNDUP

/* Define to 1 if you have the declaration of `strnlen', and to 0 if you
   don't. */
#undef HAVE_DECL_STRNLEN

/* Define to 1 if you have the declaration of `strtok_r', and to 0 if you
   don't. */
#undef HAVE_DECL_STRTOK_R

/* Define to 1 if you have the declaration of `towlower', and to 0 if you
   don't. */
#undef HAVE_DECL_TOWLOWER

/* Define to 1 if you have the declaration of `ttyname_r', and to 0 if you
   don't. */
#undef HAVE_DECL_TTYNAME_R

/* Define to 1 if you have the declaration of `unsetenv', and to 0 if you
   don't. */
#undef HAVE_DECL_UNSETENV

/* Define to 1 if you have the declaration of `vsnprintf', and to 0 if you
   don't. */
#undef HAVE_DECL_VSNPRINTF

/* Define to 1 if you have the declaration of `wcrtomb', and to 0 if you
   don't. */
#undef HAVE_DECL_WCRTOMB

/* Define to 1 if you have the declaration of `wctob', and to 0 if you don't.
   */
#undef HAVE_DECL_WCTOB

/* Define to 1 if you have the declaration of `_putenv', and to 0 if you
   don't. */
#undef HAVE_DECL__PUTENV

/* Define to 1 if you have the declaration of `_snprintf', and to 0 if you
   don't. */
#undef HAVE_DECL__SNPRINTF

/* Define to 1 if you have the declaration of `__fsetlocking', and to 0 if you
   don't. */
#undef HAVE_DECL___FSETLOCKING

/* Define to 1 if you have the <dlfcn.h> header file. */
#undef HAVE_DLFCN_H

/* Define to 1 if you have the 'dup2' function. */
#undef HAVE_DUP2

/* Define if you have the declaration of environ. */
#undef HAVE_ENVIRON_DECL

/* Define to 1 if you have the <execinfo.h> header file. */
#undef HAVE_EXECINFO_H

/* Define to 1 if you have the 'fchown' function. */
#undef HAVE_FCHOWN

/* Define to 1 if you have the 'fcntl' function. */
#undef HAVE_FCNTL

/* Define to 1 if you have the `fdatasync' function. */
#undef HAVE_FDATASYNC

/* Define to 1 if you have the <features.h> header file. */
#undef HAVE_FEATURES_H

/* Define to 1 if you have the 'ffs' function. */
#undef HAVE_FFS

/* Define to 1 if you have the 'ffsl' function. */
#undef HAVE_FFSL

/* whether firewalld support is enabled */
#undef HAVE_FIREWALLD

/* Define to 1 if you have the `flockfile' function. */
#undef HAVE_FLOCKFILE

/* Define to 1 if you have the 'fpurge' function. */
#undef HAVE_FPURGE

/* Define to 1 if fseeko (and presumably ftello) exists and is declared. */
#undef HAVE_FSEEKO

/* Define to 1 if you have the 'fsync' function. */
#undef HAVE_FSYNC

/* Define to 1 if you have the 'ftruncate' function. */
#undef HAVE_FTRUNCATE

/* Define to 1 if you have the `funlockfile' function. */
#undef HAVE_FUNLOCKFILE

/* Define to 1 if you have the 'getcwd' function. */
#undef HAVE_GETCWD

/* Define to 1 if you have the 'getdelim' function. */
#undef HAVE_GETDELIM

/* Define to 1 if you have the 'getdtablesize' function. */
#undef HAVE_GETDTABLESIZE

/* Define to 1 if you have the 'getegid' function. */
#undef HAVE_GETEGID

/* Define to 1 if you have the 'geteuid' function. */
#undef HAVE_GETEUID

/* Define to 1 if you have the 'getgid' function. */
#undef HAVE_GETGID

/* Define to 1 if you have the 'getgrnam_r' function. */
#undef HAVE_GETGRNAM_R

/* Define to 1 if you have the 'getgrouplist' function. */
#undef HAVE_GETGROUPLIST

/* Define to 1 if your system has a working `getgroups' function. */
#undef HAVE_GETGROUPS

/* Define to 1 if you have the `gethostbyname' function. */
#undef HAVE_GETHOSTBYNAME

/* Define to 1 if you have the `gethostname' function. */
#undef HAVE_GETHOSTNAME

/* Define to 1 if you have the 'getmntent_r' function. */
#undef HAVE_GETMNTENT_R

/* Define to 1 if you have the `getpagesize' function. */
#undef HAVE_GETPAGESIZE

/* Define to 1 if you have the `getpass' function. */
#undef HAVE_GETPASS

/* Define to 1 if you have the 'getpwuid_r' function. */
#undef HAVE_GETPWUID_R

/* Define to 1 if you have the `getservbyname' function. */
#undef HAVE_GETSERVBYNAME

/* Define to 1 if you have the `getsysinfo' function. */
#undef HAVE_GETSYSINFO

/* Define if the GNU gettext() function is already present or preinstalled. */
#undef HAVE_GETTEXT

/* Define to 1 if you have the 'gettimeofday' function. */
#undef HAVE_GETTIMEOFDAY

/* Define to 1 if you have the 'getuid' function. */
#undef HAVE_GETUID

/* Define to 1 if you have the `grantpt' function. */
#undef HAVE_GRANTPT

/* Define to 1 if you have the <grp.h> header file. */
#undef HAVE_GRP_H

/* Define if you have the iconv() function and it works. */
#undef HAVE_ICONV

/* Define to 1 if you have the <ifaddrs.h> header file. */
#undef HAVE_IFADDRS_H

/* Define if you have if_nameindex. */
#undef HAVE_IF_NAMEINDEX

/* Define to 1 if you have the `inet_ntop' function. */
#undef HAVE_INET_NTOP

/* Define to 1 if you have the `inet_pton' function. */
#undef HAVE_INET_PTON

/* Define to 1 if you have the 'initgroups' function. */
#undef HAVE_INITGROUPS

/* Define if you have the 'intmax_t' type in <stdint.h> or <inttypes.h>. */
#undef HAVE_INTMAX_T

/* Define to 1 if you have the <inttypes.h> header file. */
#undef HAVE_INTTYPES_H

/* Define if <inttypes.h> exists, doesn't clash with <sys/types.h>, and
   declares uintmax_t. */
#undef HAVE_INTTYPES_H_WITH_UINTMAX

/* Define to 1 if you have the `ioctl' function. */
#undef HAVE_IOCTL

/* Define to 1 if <sys/socket.h> defines AF_INET. */
#undef HAVE_IPV4

/* Define to 1 if <sys/socket.h> defines AF_INET6. */
#undef HAVE_IPV6

/* Define to 1 if you have the 'isblank' function. */
#undef HAVE_ISBLANK

/* Define if the isnan(double) function is available in libc. */
#undef HAVE_ISNAND_IN_LIBC

/* Define if the isnan(float) function is available in libc. */
#undef HAVE_ISNANF_IN_LIBC

/* Define if the isnan(long double) function is available in libc. */
#undef HAVE_ISNANL_IN_LIBC

/* Define to 1 if you have the `issetugid' function. */
#undef HAVE_ISSETUGID

/* Define to 1 if you have the 'iswcntrl' function. */
#undef HAVE_ISWCNTRL

/* Define to 1 if you have the 'iswctype' function. */
#undef HAVE_ISWCTYPE

/* Define to 1 if you have the 'kill' function. */
#undef HAVE_KILL

/* Define if you have <langinfo.h> and nl_langinfo(CODESET). */
#undef HAVE_LANGINFO_CODESET

/* Define to 1 if you have the <langinfo.h> header file. */
#undef HAVE_LANGINFO_H

/* Define if your <locale.h> file defines LC_MESSAGES. */
#undef HAVE_LC_MESSAGES

/* Define to 1 if you have the `apparmor' library (-lapparmor). */
#undef HAVE_LIBAPPARMOR

/* Define to 1 if you have the `attr' library (-lattr). */
#undef HAVE_LIBATTR

/* Define to 1 if you have the `audit' library (-laudit). */
#undef HAVE_LIBAUDIT

/* Define to 1 if you have the `cap-ng' library (-lcap-ng). */
#undef HAVE_LIBCAP_NG

/* Define to 1 if you have the `devmapper' library (-ldevmapper). */
#undef HAVE_LIBDEVMAPPER

/* Define to 1 if you have the <libdevmapper.h> header file. */
#undef HAVE_LIBDEVMAPPER_H

/* Define to 1 if you have the `gnutls' library (-lgnutls). */
#undef HAVE_LIBGNUTLS

/* Define to 1 if you have the `intl' library (-lintl). */
#undef HAVE_LIBINTL

/* Define to 1 if you have the <libintl.h> header file. */
#undef HAVE_LIBINTL_H

/* whether the netlink library is available */
#undef HAVE_LIBNL

/* whether the netlink v1 library is available */
#undef HAVE_LIBNL1

/* Use libnl-3.0 */
#undef HAVE_LIBNL3

/* Define to 1 if you have the `numa' library (-lnuma). */
#undef HAVE_LIBNUMA

/* Define to 1 if you have the `parted' library (-lparted). */
#undef HAVE_LIBPARTED

/* whether libpcap can be used */
#undef HAVE_LIBPCAP

/* Define to 1 if you have the `portablexdr' library (-lportablexdr). */
#undef HAVE_LIBPORTABLEXDR

/* Define to 1 if you have the `sanlock_client' library (-lsanlock_client). */
#undef HAVE_LIBSANLOCK_CLIENT

/* Define to 1 if you have the `sasl2' library (-lsasl2). */
#undef HAVE_LIBSASL2

/* Define to 1 if you have the `selinux' library (-lselinux). */
#undef HAVE_LIBSELINUX

/* Define to 1 if you have the <libtasn1.h> header file. */
#undef HAVE_LIBTASN1_H

/* Define to 1 if you have the <libutil.h> header file. */
#undef HAVE_LIBUTIL_H

/* Define to 1 if you have the `uuid' library (-luuid). */
#undef HAVE_LIBUUID

/* Define to 1 if you have the `yajl' library (-lyajl). */
#undef HAVE_LIBYAJL

/* Define to 1 if you have the <linux/if_bridge.h> header file. */
#undef HAVE_LINUX_IF_BRIDGE_H

/* Define to 1 if you have the <linux/if_tun.h> header file. */
#undef HAVE_LINUX_IF_TUN_H

/* Define to 1 if you have the <linux/kvm.h> header file. */
#undef HAVE_LINUX_KVM_H

/* Define to 1 if you have the <linux/magic.h> header file. */
#undef HAVE_LINUX_MAGIC_H

/* Define to 1 if you have the <linux/param.h> header file. */
#undef HAVE_LINUX_PARAM_H

/* Define to 1 if you have the <linux/sockios.h> header file. */
#undef HAVE_LINUX_SOCKIOS_H

/* Define to 1 if you have the 'localtime_r' function. */
#undef HAVE_LOCALTIME_R

/* Define to 1 if the system has the type `long long int'. */
#undef HAVE_LONG_LONG_INT

/* Define to 1 if you have the 'lstat' function. */
#undef HAVE_LSTAT

/* Define to 1 if you have the <machine/hal_sysinfo.h> header file. */
#undef HAVE_MACHINE_HAL_SYSINFO_H

/* Define to 1 if your system has a GNU libc compatible 'malloc' function, and
   to 0 otherwise. */
#undef HAVE_MALLOC_GNU

/* Define if the 'malloc' function is POSIX compliant. */
#undef HAVE_MALLOC_POSIX

/* Define to 1 if mmap()'s MAP_ANONYMOUS flag is available after including
   config.h and <sys/mman.h>. */
#undef HAVE_MAP_ANONYMOUS

/* Define to 1 if you have the <math.h> header file. */
#undef HAVE_MATH_H

/* Define to 1 if you have the `mbrtowc' function. */
#undef HAVE_MBRTOWC

/* Define to 1 if you have the 'mbsinit' function. */
#undef HAVE_MBSINIT

/* Define to 1 if you have the 'mbsrtowcs' function. */
#undef HAVE_MBSRTOWCS

/* Define to 1 if <wchar.h> declares mbstate_t. */
#undef HAVE_MBSTATE_T

/* Define to 1 if you have the <memory.h> header file. */
#undef HAVE_MEMORY_H

/* Define to 1 if you have the 'mempcpy' function. */
#undef HAVE_MEMPCPY

/* Define to 1 if you have the 'mkostemp' function. */
#undef HAVE_MKOSTEMP

/* Define to 1 if you have the 'mkostemps' function. */
#undef HAVE_MKOSTEMPS

/* Define to 1 if you have the 'mmap' function. */
#undef HAVE_MMAP

/* Define to 1 if you have the <mntent.h> header file. */
#undef HAVE_MNTENT_H

/* Define to 1 if you have the 'mprotect' function. */
#undef HAVE_MPROTECT

/* Define to 1 on MSVC platforms that have the "invalid parameter handler"
   concept. */
#undef HAVE_MSVC_INVALID_PARAMETER_HANDLER

/* we have sufficiently new version of netcf for transaction network API */
#undef HAVE_NETCF_TRANSACTIONS

/* Define to 1 if you have the <netdb.h> header file. */
#undef HAVE_NETDB_H

/* Define to 1 if you have the <netinet/in.h> header file. */
#undef HAVE_NETINET_IN_H

/* Define to 1 if you have the <netinet/tcp.h> header file. */
#undef HAVE_NETINET_TCP_H

/* Define to 1 if you have the <net/ethernet.h> header file. */
#undef HAVE_NET_ETHERNET_H

/* Define to 1 if you have the <net/if.h> header file. */
#undef HAVE_NET_IF_H

/* Define to 1 if you have the 'newlocale' function. */
#undef HAVE_NEWLOCALE

/* Define to 1 if you have the 'nl_langinfo' function. */
#undef HAVE_NL_LANGINFO
<<<<<<< HEAD

/* whether numactl is available for topology info */
#undef HAVE_NUMACTL
=======
>>>>>>> c90d7567

/* whether numad is available */
#undef HAVE_NUMAD

/* Define to 1 if the system has the 'openpty' function. */
#undef HAVE_OPENPTY

/* Define to 1 if you have the <OS.h> header file. */
#undef HAVE_OS_H

/* Define to 1 if you have the <paths.h> header file. */
#undef HAVE_PATHS_H

/* Define to 1 if you have the 'pipe' function. */
#undef HAVE_PIPE

/* Define to 1 if you have the 'pipe2' function. */
#undef HAVE_PIPE2

/* Define to 1 if you have the `polkit_context_is_caller_authorized' function.
   */
#undef HAVE_POLKIT_CONTEXT_IS_CALLER_AUTHORIZED

/* Define to 1 if you have the 'poll' function and it works. */
#undef HAVE_POLL

/* Define to 1 if you have the <poll.h> header file. */
#undef HAVE_POLL_H

/* Define if the ttyname_r function has a POSIX compliant declaration. */
#undef HAVE_POSIXDECL_TTYNAME_R

/* Define to 1 if you have the 'posix_fallocate' function. */
#undef HAVE_POSIX_FALLOCATE

/* Define to 1 if you have the 'posix_memalign' function. */
#undef HAVE_POSIX_MEMALIGN

/* Define to 1 if you have the 'posix_openpt' function. */
#undef HAVE_POSIX_OPENPT

/* Define to 1 if you have the 'posix_spawn' function. */
#undef HAVE_POSIX_SPAWN

/* Define to 1 if the system has the type `posix_spawnattr_t'. */
#undef HAVE_POSIX_SPAWNATTR_T

/* Define to 1 if the system has the type `posix_spawn_file_actions_t'. */
#undef HAVE_POSIX_SPAWN_FILE_ACTIONS_T

/* Define to 1 if you have the 'prlimit' function. */
#undef HAVE_PRLIMIT

/* Define to 1 if you have the `pstat_getdynamic' function. */
#undef HAVE_PSTAT_GETDYNAMIC

/* Define to 1 if you have the `pstat_getstatic' function. */
#undef HAVE_PSTAT_GETSTATIC

/* Define to 1 if you have the `pthread_atfork' function. */
#undef HAVE_PTHREAD_ATFORK

/* Define to 1 if you have the <pthread.h> header file. */
#undef HAVE_PTHREAD_H

/* Define to 1 if you have the `pthread_mutexattr_init' function. */
#undef HAVE_PTHREAD_MUTEXATTR_INIT

/* Define if the <pthread.h> defines PTHREAD_MUTEX_RECURSIVE. */
#undef HAVE_PTHREAD_MUTEX_RECURSIVE

/* Define if the POSIX multithreading library has read/write locks. */
#undef HAVE_PTHREAD_RWLOCK

/* Define to 1 if the pthread_sigmask function can be used (despite bugs). */
#undef HAVE_PTHREAD_SIGMASK

/* Define to 1 if the system has the type `pthread_spinlock_t'. */
#undef HAVE_PTHREAD_SPINLOCK_T

/* Define to 1 if the system has the type `pthread_t'. */
#undef HAVE_PTHREAD_T

/* Define to 1 if you have the `ptsname' function. */
#undef HAVE_PTSNAME

/* Define to 1 if you have the 'ptsname_r' function. */
#undef HAVE_PTSNAME_R

/* Define to 1 if you have the <pty.h> header file. */
#undef HAVE_PTY_H

/* Define to 1 if you have the <pwd.h> header file. */
#undef HAVE_PWD_H

/* Define to 1 if you have the `raise' function. */
#undef HAVE_RAISE

/* Define to 1 if you have the <random.h> header file. */
#undef HAVE_RANDOM_H

/* Define to 1 if you have the `random_r' function. */
#undef HAVE_RANDOM_R

/* Define to 1 if you have the `rawmemchr' function. */
#undef HAVE_RAWMEMCHR

/* Define to 1 if you have the <readline/readline.h> header file. */
#undef HAVE_READLINE_READLINE_H

/* Define to 1 if you have the 'readlink' function. */
#undef HAVE_READLINK

/* Define to 1 if you have the 'readlinkat' function. */
#undef HAVE_READLINKAT

/* Define to 1 if your system has a GNU libc compatible 'realloc' function,
   and to 0 otherwise. */
#undef HAVE_REALLOC_GNU

/* Define if the 'realloc' function is POSIX compliant. */
#undef HAVE_REALLOC_POSIX

/* Define to 1 if you have the 'realpath' function. */
#undef HAVE_REALPATH

/* Define to 1 if you have the 'recvmsg' function. */
#undef HAVE_RECVMSG

/* Define to 1 if you have the 'regexec' function. */
#undef HAVE_REGEXEC

/* Define to 1 if you have the <regex.h> header file. */
#undef HAVE_REGEX_H

/* Define to 1 if you have the `revoke' function. */
#undef HAVE_REVOKE

/* Define to 1 if 'long double' and 'double' have the same representation. */
#undef HAVE_SAME_LONG_DOUBLE_AS_DOUBLE

/* whether sanlock supports sanlock_inq_lockspace */
#undef HAVE_SANLOCK_INQ_LOCKSPACE

/* whether Sanlock supports sanlock_killpath */
#undef HAVE_SANLOCK_KILLPATH

/* Define to 1 if the system has the type `sa_family_t'. */
#undef HAVE_SA_FAMILY_T

/* Define to 1 if you have the 'sched_getaffinity' function. */
#undef HAVE_SCHED_GETAFFINITY

/* Define to 1 if you have the <sched.h> header file. */
#undef HAVE_SCHED_H

/* Define to 1 if you have the `sched_setparam' function. */
#undef HAVE_SCHED_SETPARAM

/* Define to 1 if you have the `sched_setscheduler' function. */
#undef HAVE_SCHED_SETSCHEDULER

/* Define to 1 if you have the <search.h> header file. */
#undef HAVE_SEARCH_H

/* Define to 1 if you have the 'secure_getenv' function. */
#undef HAVE_SECURE_GETENV

/* Define to 1 if you have the <selinux/label.h> header file. */
#undef HAVE_SELINUX_LABEL_H

/* Define to 1 if you have the `selinux_lxc_contexts_path' function. */
#undef HAVE_SELINUX_LXC_CONTEXTS_PATH

/* Define to 1 if you have the 'sendmsg' function. */
#undef HAVE_SENDMSG

/* Define to 1 if you have the `setegid' function. */
#undef HAVE_SETEGID

/* Define to 1 if you have the 'setenv' function. */
#undef HAVE_SETENV

/* Define to 1 if you have the `seteuid' function. */
#undef HAVE_SETEUID

/* Define to 1 if you have the `setlocale' function. */
#undef HAVE_SETLOCALE

/* Define to 1 if you have the 'setns' function. */
#undef HAVE_SETNS

/* Define to 1 if you have the 'setrlimit' function. */
#undef HAVE_SETRLIMIT

/* Define to 1 if you have the 'shutdown' function. */
#undef HAVE_SHUTDOWN

/* Define to 1 if you have the 'sigaction' function. */
#undef HAVE_SIGACTION

/* Define to 1 if you have the 'sigaltstack' function. */
#undef HAVE_SIGALTSTACK

/* Define to 1 if the system has the type `siginfo_t'. */
#undef HAVE_SIGINFO_T

/* Define to 1 if you have the 'siginterrupt' function. */
#undef HAVE_SIGINTERRUPT

/* Define to 1 if 'sig_atomic_t' is a signed integer type. */
#undef HAVE_SIGNED_SIG_ATOMIC_T

/* Define to 1 if 'wchar_t' is a signed integer type. */
#undef HAVE_SIGNED_WCHAR_T

/* Define to 1 if 'wint_t' is a signed integer type. */
#undef HAVE_SIGNED_WINT_T

/* Define to 1 if the system has the type `sigset_t'. */
#undef HAVE_SIGSET_T

/* Define to 1 if the system has the type `sig_atomic_t'. */
#undef HAVE_SIG_ATOMIC_T

/* Define to 1 if you have the 'sleep' function. */
#undef HAVE_SLEEP

/* Define to 1 if you have the `snprintf' function. */
#undef HAVE_SNPRINTF

/* Define if the return value of the snprintf function is the number of of
   bytes (excluding the terminating NUL) that would have been produced if the
   buffer had been large enough. */
#undef HAVE_SNPRINTF_RETVAL_C99

/* Define to 1 if you have the 'socketpair' function. */
#undef HAVE_SOCKETPAIR

/* Define to 1 if you have the <spawn.h> header file. */
#undef HAVE_SPAWN_H

/* Define to 1 if you have the <stdint.h> header file. */
#undef HAVE_STDINT_H

/* Define if <stdint.h> exists, doesn't clash with <sys/types.h>, and declares
   uintmax_t. */
#undef HAVE_STDINT_H_WITH_UINTMAX

/* Define to 1 if you have the <stdio_ext.h> header file. */
#undef HAVE_STDIO_EXT_H

/* Define to 1 if you have the <stdlib.h> header file. */
#undef HAVE_STDLIB_H

/* Define to 1 if you have the `stpcpy' function. */
#undef HAVE_STPCPY

/* Define to 1 if you have the `strcasecmp' function. */
#undef HAVE_STRCASECMP

/* Define to 1 if you have the `strchrnul' function. */
#undef HAVE_STRCHRNUL

/* Define to 1 if you have the 'strdup' function. */
#undef HAVE_STRDUP

/* Define to 1 if you have the `strerror_r' function. */
#undef HAVE_STRERROR_R

/* Define to 1 if you have the <strings.h> header file. */
#undef HAVE_STRINGS_H

/* Define to 1 if you have the <string.h> header file. */
#undef HAVE_STRING_H

/* Define to 1 if you have the `strncasecmp' function. */
#undef HAVE_STRNCASECMP

/* Define to 1 if you have the 'strndup' function. */
#undef HAVE_STRNDUP

/* Define to 1 if you have the `strnlen' function. */
#undef HAVE_STRNLEN

/* Define to 1 if you have the 'strptime' function. */
#undef HAVE_STRPTIME

/* Define to 1 if you have the `strsep' function. */
#undef HAVE_STRSEP

/* Define to 1 if you have the `strtok_r' function. */
#undef HAVE_STRTOK_R

/* Define to 1 if the system has the type `struct addrinfo'. */
#undef HAVE_STRUCT_ADDRINFO

/* Defined if struct ifreq exists in net/if.h */
#undef HAVE_STRUCT_IFREQ

<<<<<<< HEAD
=======
/* Define to 1 if `ifr_ifindex' is a member of `struct ifreq'. */
#undef HAVE_STRUCT_IFREQ_IFR_IFINDEX

/* Define to 1 if `ifr_index' is a member of `struct ifreq'. */
#undef HAVE_STRUCT_IFREQ_IFR_INDEX

/* Define to 1 if `ifr_newname' is a member of `struct ifreq'. */
#undef HAVE_STRUCT_IFREQ_IFR_NEWNAME

>>>>>>> c90d7567
/* Define to 1 if `decimal_point' is a member of `struct lconv'. */
#undef HAVE_STRUCT_LCONV_DECIMAL_POINT

/* Define to 1 if `msg_accrights' is a member of `struct msghdr'. */
#undef HAVE_STRUCT_MSGHDR_MSG_ACCRIGHTS

/* Define to 1 if the system has the type `struct random_data'. */
#undef HAVE_STRUCT_RANDOM_DATA

/* Define to 1 if `sa_sigaction' is a member of `struct sigaction'. */
#undef HAVE_STRUCT_SIGACTION_SA_SIGACTION

/* Define to 1 if `sa_len' is a member of `struct sockaddr'. */
#undef HAVE_STRUCT_SOCKADDR_SA_LEN

/* Define to 1 if the system has the type `struct sockaddr_storage'. */
#undef HAVE_STRUCT_SOCKADDR_STORAGE

/* Define to 1 if `ss_family' is a member of `struct sockaddr_storage'. */
#undef HAVE_STRUCT_SOCKADDR_STORAGE_SS_FAMILY

/* Define to 1 if `st_atimensec' is a member of `struct stat'. */
#undef HAVE_STRUCT_STAT_ST_ATIMENSEC

/* Define to 1 if `st_atimespec.tv_nsec' is a member of `struct stat'. */
#undef HAVE_STRUCT_STAT_ST_ATIMESPEC_TV_NSEC

/* Define to 1 if `st_atim.st__tim.tv_nsec' is a member of `struct stat'. */
#undef HAVE_STRUCT_STAT_ST_ATIM_ST__TIM_TV_NSEC

/* Define to 1 if `st_atim.tv_nsec' is a member of `struct stat'. */
#undef HAVE_STRUCT_STAT_ST_ATIM_TV_NSEC

/* Define to 1 if `st_birthtimensec' is a member of `struct stat'. */
#undef HAVE_STRUCT_STAT_ST_BIRTHTIMENSEC

/* Define to 1 if `st_birthtimespec.tv_nsec' is a member of `struct stat'. */
#undef HAVE_STRUCT_STAT_ST_BIRTHTIMESPEC_TV_NSEC

/* Define to 1 if `st_birthtim.tv_nsec' is a member of `struct stat'. */
#undef HAVE_STRUCT_STAT_ST_BIRTHTIM_TV_NSEC

/* Define to 1 if the system has the type `struct utsname'. */
#undef HAVE_STRUCT_UTSNAME

/* Define to 1 if you have the 'symlink' function. */
#undef HAVE_SYMLINK

/* Define to 1 if you have the `sysctl' function. */
#undef HAVE_SYSCTL

/* Define to 1 if you have the <syslog.h> header file. */
#undef HAVE_SYSLOG_H

/* Define to 1 if you have the `sysmp' function. */
#undef HAVE_SYSMP

/* Define to 1 if you have the <sys/bitypes.h> header file. */
#undef HAVE_SYS_BITYPES_H

/* Define to 1 if you have the <sys/filio.h> header file. */
#undef HAVE_SYS_FILIO_H

/* Define to 1 if you have the <sys/inttypes.h> header file. */
#undef HAVE_SYS_INTTYPES_H

/* Define to 1 if you have the <sys/ioctl.h> header file. */
#undef HAVE_SYS_IOCTL_H

/* Define to 1 if you have the <sys/mman.h> header file. */
#undef HAVE_SYS_MMAN_H

/* Define to 1 if you have the <sys/mount.h> header file. */
#undef HAVE_SYS_MOUNT_H

/* Define to 1 if you have the <sys/param.h> header file. */
#undef HAVE_SYS_PARAM_H

/* Define to 1 if you have the <sys/poll.h> header file. */
#undef HAVE_SYS_POLL_H

/* Define to 1 if you have the <sys/pstat.h> header file. */
#undef HAVE_SYS_PSTAT_H

/* Define to 1 if you have the <sys/select.h> header file. */
#undef HAVE_SYS_SELECT_H

/* Define to 1 if you have the <sys/socket.h> header file. */
#undef HAVE_SYS_SOCKET_H

/* Define to 1 if you have the <sys/stat.h> header file. */
#undef HAVE_SYS_STAT_H

/* Define to 1 if you have the <sys/syscall.h> header file. */
#undef HAVE_SYS_SYSCALL_H

/* Define to 1 if you have the <sys/sysctl.h> header file. */
#undef HAVE_SYS_SYSCTL_H

/* Define to 1 if you have the <sys/sysinfo.h> header file. */
#undef HAVE_SYS_SYSINFO_H

/* Define to 1 if you have the <sys/sysmp.h> header file. */
#undef HAVE_SYS_SYSMP_H

/* Define to 1 if you have the <sys/systemcfg.h> header file. */
#undef HAVE_SYS_SYSTEMCFG_H

/* Define to 1 if you have the <sys/table.h> header file. */
#undef HAVE_SYS_TABLE_H

/* Define to 1 if you have the <sys/timeb.h> header file. */
#undef HAVE_SYS_TIMEB_H

/* Define to 1 if you have the <sys/time.h> header file. */
#undef HAVE_SYS_TIME_H

/* Define to 1 if you have the <sys/types.h> header file. */
#undef HAVE_SYS_TYPES_H

/* Define to 1 if you have the <sys/ucred.h> header file. */
#undef HAVE_SYS_UCRED_H

/* Define to 1 if you have the <sys/uio.h> header file. */
#undef HAVE_SYS_UIO_H

/* Define to 1 if you have the <sys/un.h> header file. */
#undef HAVE_SYS_UN_H

/* Define to 1 if you have the <sys/utsname.h> header file. */
#undef HAVE_SYS_UTSNAME_H

/* Define to 1 if you have the <sys/wait.h> header file. */
#undef HAVE_SYS_WAIT_H

/* Define to 1 if you have the `table' function. */
#undef HAVE_TABLE

/* Define to 1 if you have the 'tcgetattr' function. */
#undef HAVE_TCGETATTR

/* Define to 1 if you have the 'tcsetattr' function. */
#undef HAVE_TCSETATTR

/* Define to 1 if you have the <termios.h> header file. */
#undef HAVE_TERMIOS_H

/* Define to 1 if you have the 'timegm' function. */
#undef HAVE_TIMEGM

/* Define if struct tm has the tm_gmtoff member. */
#undef HAVE_TM_GMTOFF

/* Define to 1 if you have the `towlower' function. */
#undef HAVE_TOWLOWER

/* Define to 1 if you have the `tsearch' function. */
#undef HAVE_TSEARCH

/* Define to 1 if you have the `ttyname' function. */
#undef HAVE_TTYNAME

/* Define to 1 if you have the `ttyname_r' function. */
#undef HAVE_TTYNAME_R

/* Define to 1 if you have the `uname' function. */
#undef HAVE_UNAME

/* Define to 1 if you have the <unistd.h> header file. */
#undef HAVE_UNISTD_H

/* Define to 1 if you have the `unlockpt' function. */
#undef HAVE_UNLOCKPT

/* Define to 1 if you have the `unsetenv' function. */
#undef HAVE_UNSETENV

/* Define to 1 if the system has the type `unsigned long long int'. */
#undef HAVE_UNSIGNED_LONG_LONG_INT

/* Define to 1 if you have the `uselocale' function. */
#undef HAVE_USELOCALE

/* Define to 1 if you have the 'usleep' function. */
#undef HAVE_USLEEP

/* Define to 1 if you have the <util.h> header file. */
#undef HAVE_UTIL_H

/* Define to 1 if you have the 'vasnprintf' function. */
#undef HAVE_VASNPRINTF

/* Define to 1 if you have the `vasprintf' function. */
#undef HAVE_VASPRINTF

/* Define to 1 if you have the `vfork' function. */
#undef HAVE_VFORK

/* Define to 1 if you have the `vsnprintf' function. */
#undef HAVE_VSNPRINTF

/* Define to 1 if you have the `waitid' function. */
#undef HAVE_WAITID

/* Define to 1 if you have the <wchar.h> header file. */
#undef HAVE_WCHAR_H

/* Define if you have the 'wchar_t' type. */
#undef HAVE_WCHAR_T

/* Define to 1 if you have the 'wcrtomb' function. */
#undef HAVE_WCRTOMB

/* Define to 1 if you have the 'wcscoll' function. */
#undef HAVE_WCSCOLL

/* Define to 1 if you have the `wcslen' function. */
#undef HAVE_WCSLEN

/* Define to 1 if you have the `wcsnlen' function. */
#undef HAVE_WCSNLEN

/* Define to 1 if you have the 'wctob' function. */
#undef HAVE_WCTOB

/* Define to 1 if you have the <wctype.h> header file. */
#undef HAVE_WCTYPE_H

/* Define to 1 if you have the <winsock2.h> header file. */
#undef HAVE_WINSOCK2_H

/* Define if you have the 'wint_t' type. */
#undef HAVE_WINT_T

/* Define to 1 if you have the 'wmemchr' function. */
#undef HAVE_WMEMCHR

/* Define to 1 if you have the 'wmemcpy' function. */
#undef HAVE_WMEMCPY

/* Define to 1 if you have the 'wmempcpy' function. */
#undef HAVE_WMEMPCPY

/* Define to 1 if O_NOATIME works. */
#undef HAVE_WORKING_O_NOATIME

/* Define to 1 if O_NOFOLLOW works. */
#undef HAVE_WORKING_O_NOFOLLOW

/* Define if you have the posix_spawn and posix_spawnp functions and they
   work. */
#undef HAVE_WORKING_POSIX_SPAWN

/* Define to 1 if you have the <ws2tcpip.h> header file. */
#undef HAVE_WS2TCPIP_H

/* Define to 1 if you have the `xdr_u_int64_t' function. */
#undef HAVE_XDR_U_INT64_T

/* Define to 1 if you have the <xenstore.h> header file. */
#undef HAVE_XENSTORE_H

/* Define to 1 if you have the <xen/dom0_ops.h> header file. */
#undef HAVE_XEN_DOM0_OPS_H

/* Define to 1 if you have the <xen/linux/privcmd.h> header file. */
#undef HAVE_XEN_LINUX_PRIVCMD_H

/* Define to 1 if you have the <xen/sys/privcmd.h> header file. */
#undef HAVE_XEN_SYS_PRIVCMD_H

/* Define to 1 if you have the <xen/version.h> header file. */
#undef HAVE_XEN_VERSION_H

/* Define to 1 if you have the <xen/xen.h> header file. */
#undef HAVE_XEN_XEN_H

/* Define to 1 if you have the <xlocale.h> header file. */
#undef HAVE_XLOCALE_H

/* Have query_raw field in libxml2 xmlURI structure */
#undef HAVE_XMLURI_QUERY_RAW

/* Define to 1 if the system has the type `_Bool'. */
#undef HAVE__BOOL

/* Define to 1 if you have the `_fseeki64' function. */
#undef HAVE__FSEEKI64

/* Define to 1 if you have the `_ftelli64' function. */
#undef HAVE__FTELLI64

/* Define to 1 if you have the `_ftime' function. */
#undef HAVE__FTIME

/* Define to 1 if you have the `_getpty' function. */
#undef HAVE__GETPTY

/* Define to 1 if you have the '_set_invalid_parameter_handler' function. */
#undef HAVE__SET_INVALID_PARAMETER_HANDLER

/* Define to 1 if you have the external variable, _system_configuration with a
   member named physmem. */
#undef HAVE__SYSTEM_CONFIGURATION

/* Define to 1 if you have the '__fpurge' function. */
#undef HAVE___FPURGE

/* Define to 1 if you have the '__freading' function. */
#undef HAVE___FREADING

/* Define to 1 if you have the '__fsetlocking' function. */
#undef HAVE___FSETLOCKING

/* Define to 1 if you have the `__secure_getenv' function. */
#undef HAVE___SECURE_GETENV

/* Define to 1 if you have the '__xpg_strerror_r' function. */
#undef HAVE___XPG_STRERROR_R

/* Define HOST_NAME_MAX when <limits.h> does not define it. */
#undef HOST_NAME_MAX

/* path to ip6tables binary */
#undef IP6TABLES_PATH

/* path to iptables binary */
#undef IPTABLES_PATH

/* path to ip binary */
#undef IP_PATH

/* Define to 1 if isatty() may fail without setting errno. */
#undef ISATTY_FAILS_WITHOUT_SETTING_ERRNO

/* Location of iscsiadm program */
#undef ISCSIADM

/* Define as the bit index in the word where to find bit 0 of the exponent of
   'long double'. */
#undef LDBL_EXPBIT0_BIT

/* Define as the word index where to find the exponent of 'long double'. */
#undef LDBL_EXPBIT0_WORD

/* Define as the bit index in the word where to find the sign of 'long
   double'. */
#undef LDBL_SIGNBIT_BIT

/* Define as the word index where to find the sign of 'long double'. */
#undef LDBL_SIGNBIT_WORD

/* Define to 1 if lseek does not detect pipes. */
#undef LSEEK_PIPE_BROKEN

/* Define to 1 if 'lstat' dereferences a symlink specified with a trailing
   slash. */
#undef LSTAT_FOLLOWS_SLASHED_SYMLINK

/* Define to the sub-directory in which libtool stores uninstalled libraries.
   */
#undef LT_OBJDIR

/* Location of lvchange program */
#undef LVCHANGE

/* Location of lvcreate program */
#undef LVCREATE

/* Location of lvremove program */
#undef LVREMOVE

/* Location of lvs program */
#undef LVS

/* If malloc(0) is != NULL, define this to 1. Otherwise define this to 0. */
#undef MALLOC_0_IS_NONNULL

/* Define to a substitute value for mmap()'s MAP_ANONYMOUS flag. */
#undef MAP_ANONYMOUS

/* Define if the mbrtowc function has the NULL pwc argument bug. */
#undef MBRTOWC_NULL_ARG1_BUG

/* Define if the mbrtowc function has the NULL string argument bug. */
#undef MBRTOWC_NULL_ARG2_BUG

/* Define if the mbrtowc function does not return 0 for a NUL character. */
#undef MBRTOWC_NUL_RETVAL_BUG

/* Define if the mbrtowc function returns a wrong return value. */
#undef MBRTOWC_RETVAL_BUG

/* Location or name of the mkfs program */
#undef MKFS

/* Location or name of the modprobe program */
#undef MODPROBE

/* Location or name of the mount program */
#undef MOUNT

/* Define to 1 if your C compiler doesn't accept -c and -o together. */
#undef NO_MINUS_C_MINUS_O

/* Location or name of the numad program */
#undef NUMAD

/* Define to 1 if open() fails to recognize a trailing slash. */
#undef OPEN_TRAILING_SLASH_BUG

/* Location or name of the ovs-vsctl program */
#undef OVSVSCTL

/* Name of package */
#undef PACKAGE

/* Extra package name */
#undef PACKAGER

/* Extra package version */
#undef PACKAGER_VERSION

/* Define to the address where bug reports for this package should be sent. */
#undef PACKAGE_BUGREPORT

/* Define to the full name of this package. */
#undef PACKAGE_NAME

/* Define to the full name and version of this package. */
#undef PACKAGE_STRING

/* Define to the one symbol short name of this package. */
#undef PACKAGE_TARNAME

/* Define to the home page for this package. */
#undef PACKAGE_URL

/* Define to the version of this package. */
#undef PACKAGE_VERSION

/* Location or name of the parted program */
#undef PARTED

/* Location of pkcheck program */
#undef PKCHECK_PATH

/* Location of polkit-auth program */
#undef POLKIT_AUTH

/* Define if <inttypes.h> exists and defines unusable PRI* macros. */
#undef PRI_MACROS_BROKEN

/* Define to the type that is the result of default argument promotions of
   type mode_t. */
#undef PROMOTED_MODE_T

/* Define if the pthread_in_use() detection is hard. */
#undef PTHREAD_IN_USE_DETECTION_HARD

/* Define to 1 if pthread_sigmask(), when it fails, returns -1 and sets errno.
   */
#undef PTHREAD_SIGMASK_FAILS_WITH_ERRNO

/* Define to 1 if pthread_sigmask() may returns 0 and have no effect. */
#undef PTHREAD_SIGMASK_INEFFECTIVE

/* Define to 1 if pthread_sigmask() unblocks signals incorrectly. */
#undef PTHREAD_SIGMASK_UNBLOCK_BUG

/* Define to l, ll, u, ul, ull, etc., as suitable for constants of type
   'ptrdiff_t'. */
#undef PTRDIFF_T_SUFFIX

/* Location of pvcreate program */
#undef PVCREATE

/* Location of pvremove program */
#undef PVREMOVE

/* Location of pvs program */
#undef PVS

/* QEMU group account */
#undef QEMU_GROUP

/* QEMU user account */
#undef QEMU_USER

/* Location or name of the radvd program */
#undef RADVD

/* Define to 1 if readlink fails to recognize a trailing slash. */
#undef READLINK_TRAILING_SLASH_BUG

/* Define to 1 if stat needs help when passed a directory name with a trailing
   slash */
#undef REPLACE_FUNC_STAT_DIR

/* Define to 1 if stat needs help when passed a file name with a trailing
   slash */
#undef REPLACE_FUNC_STAT_FILE

/* Define if nl_langinfo exists but is overridden by gnulib. */
#undef REPLACE_NL_LANGINFO

/* Define to 1 if strerror(0) does not return a message implying success. */
#undef REPLACE_STRERROR_0

/* Define if vasnprintf exists but is overridden by gnulib. */
#undef REPLACE_VASNPRINTF

/* Location or name of the scrub program (for wiping algorithms) */
#undef SCRUB

/* SELinux mount point */
#undef SELINUX_MOUNT

/* Location or name of the showmount program */
#undef SHOWMOUNT

/* Define to l, ll, u, ul, ull, etc., as suitable for constants of type
   'sig_atomic_t'. */
#undef SIG_ATOMIC_T_SUFFIX

/* The size of `long', as computed by sizeof. */
#undef SIZEOF_LONG

/* Define as the maximum value of type 'size_t', if the system doesn't define
   it. */
#undef SIZE_MAX

/* Define to l, ll, u, ul, ull, etc., as suitable for constants of type
   'size_t'. */
#undef SIZE_T_SUFFIX

/* If using the C implementation of alloca, define if you know the
   direction of stack growth for your system; otherwise it will be
   automatically deduced at runtime.
	STACK_DIRECTION > 0 => grows toward higher addresses
	STACK_DIRECTION < 0 => grows toward lower addresses
	STACK_DIRECTION = 0 => direction of growth unknown */
#undef STACK_DIRECTION

/* Define to 1 when performing static analysis. */
#undef STATIC_ANALYSIS

/* Define to 1 if the `S_IS*' macros in <sys/stat.h> do not work properly. */
#undef STAT_MACROS_BROKEN

/* Define to 1 if you have the ANSI C header files. */
#undef STDC_HEADERS

/* Define to 1 if strerror_r returns char *. */
#undef STRERROR_R_CHAR_P

/* Location or name of the tc profram (see iproute2) */
#undef TC

/* Whether malloc OOM checking is enabled */
#undef TEST_OOM

/* Whether backtrace() is available */
#undef TEST_OOM_TRACE

/* Define to 1 if the type of the st_atim member of a struct stat is struct
   timespec. */
#undef TYPEOF_STRUCT_STAT_ST_ATIM_IS_STRUCT_TIMESPEC

/* Location or name of the udevadm program */
#undef UDEVADM

/* Location or name of the udevsettle program */
#undef UDEVSETTLE

/* Location or name of the mount program */
#undef UMOUNT

/* Define to the prefix of C symbols at the assembler and linker level, either
   an underscore or empty. */
#undef USER_LABEL_PREFIX

/* Define if the POSIX multithreading library can be used. */
#undef USE_POSIX_THREADS

/* Define if references to the POSIX multithreading library should be made
   weak. */
#undef USE_POSIX_THREADS_WEAK

/* Define if the GNU Pth multithreading library can be used. */
#undef USE_PTH_THREADS

/* Define if references to the GNU Pth multithreading library should be made
   weak. */
#undef USE_PTH_THREADS_WEAK

/* whether virsh can use readline */
#undef USE_READLINE

/* Define if the old Solaris multithreading library can be used. */
#undef USE_SOLARIS_THREADS

/* Define if references to the old Solaris multithreading library should be
   made weak. */
#undef USE_SOLARIS_THREADS_WEAK

/* Enable extensions on AIX 3, Interix.  */
#ifndef _ALL_SOURCE
# undef _ALL_SOURCE
#endif
/* Enable general extensions on OS X.  */
#ifndef _DARWIN_C_SOURCE
# undef _DARWIN_C_SOURCE
#endif
/* Enable GNU extensions on systems that have them.  */
#ifndef _GNU_SOURCE
# undef _GNU_SOURCE
#endif
/* Enable threading extensions on Solaris.  */
#ifndef _POSIX_PTHREAD_SEMANTICS
# undef _POSIX_PTHREAD_SEMANTICS
#endif
/* Enable extensions on HP NonStop.  */
#ifndef _TANDEM_SOURCE
# undef _TANDEM_SOURCE
#endif
/* Enable X/Open extensions if necessary.  HP-UX 11.11 defines
   mbstate_t only if _XOPEN_SOURCE is defined to 500, regardless of
   whether compiling with -Ae or -D_HPUX_SOURCE=1.  */
#ifndef _XOPEN_SOURCE
# undef _XOPEN_SOURCE
#endif
/* Enable general extensions on Solaris.  */
#ifndef __EXTENSIONS__
# undef __EXTENSIONS__
#endif


/* Define if the Win32 multithreading API can be used. */
#undef USE_WIN32_THREADS

/* Define if the native Windows multithreading API can be used. */
#undef USE_WINDOWS_THREADS

/* Location of directory containing VirtualBox XPCOMC library */
#undef VBOX_XPCOMC_DIR

/* Version number of package */
#undef VERSION

/* Location of vgchange program */
#undef VGCHANGE

/* Location of vgcreate program */
#undef VGCREATE

/* Location of vgremove program */
#undef VGREMOVE

/* Location of vgs program */
#undef VGS

/* Location of vgscan program */
#undef VGSCAN

/* Use GCC atomic ops */
#undef VIR_ATOMIC_OPS_GCC

/* Use pthread atomic ops emulation */
#undef VIR_ATOMIC_OPS_PTHREAD

/* Use Win32 atomic ops */
#undef VIR_ATOMIC_OPS_WIN32

/* path to directory containing UUCP device lock files */
#undef VIR_CHRDEV_LOCK_FILE_PATH

/* Define to the absolute path of a shell that does not truncate on <>
   redirection, if /bin/sh does not fit the bill */
#undef VIR_WRAPPER_SHELL

/* Define to 1 if unsetenv returns void instead of int. */
#undef VOID_UNSETENV

/* Define to l, ll, u, ul, ull, etc., as suitable for constants of type
   'wchar_t'. */
#undef WCHAR_T_SUFFIX

/* Define if WSAStartup is needed. */
#undef WINDOWS_SOCKETS

/* Define to l, ll, u, ul, ull, etc., as suitable for constants of type
   'wint_t'. */
#undef WINT_T_SUFFIX

/* whether libapparmor is available */
#undef WITH_APPARMOR

/* whether libattr is available */
#undef WITH_ATTR

/* whether libaudit is available */
#undef WITH_AUDIT

/* whether avahi-client >= 0.6.0 is available */
#undef WITH_AVAHI

/* whether blkid >= 2.17 is available */
#undef WITH_BLKID

/* whether bridge code is needed */
#undef WITH_BRIDGE

/* whether libcap-ng is available */
#undef WITH_CAPNG

/* whether libcurl >= 7.18.0 is available */
#undef WITH_CURL

/* whether dbus-1 >= 1.0.0 is available */
#undef WITH_DBUS

/* whether to build drivers as modules */
#undef WITH_DRIVER_MODULES

/* whether DTrace static probes are available */
#undef WITH_DTRACE_PROBES

/* whether ESX driver is enabled */
#undef WITH_ESX

/* whether fuse >= 2.8.6 is available */
#undef WITH_FUSE

/* whether GNUTLS is available for encryption */
#undef WITH_GNUTLS

/* whether hal >= 0.5.0 is available */
#undef WITH_HAL

/* whether Hyper-V driver is enabled */
#undef WITH_HYPERV

/* whether the interface driver is enabled */
#undef WITH_INTERFACE

/* whether libvirtd daemon is enabled */
#undef WITH_LIBVIRTD

/* whether libxenlight driver is enabled */
#undef WITH_LIBXL

/* whether LXC driver is enabled */
#undef WITH_LXC

/* whether macvtap support is enabled */
#undef WITH_MACVTAP

/* whether netcf >= 0.1.4 is available */
#undef WITH_NETCF

/* whether network driver is enabled */
#undef WITH_NETWORK

/* with node device driver */
#undef WITH_NODE_DEVICES

/* whether libnuma is available */
#undef WITH_NUMACTL

/* whether local network filter management driver is available */
#undef WITH_NWFILTER

/* whether OpenVZ driver is enabled */
#undef WITH_OPENVZ

/* whether openwsman >= 2.2.3 is available */
#undef WITH_OPENWSMAN

/* whether Parallels driver is enabled */
#undef WITH_PARALLELS

/* whether pciaccess >= 0.10.0 is available */
#undef WITH_PCIACCESS

/* whether IBM HMC / IVM driver is enabled */
#undef WITH_PHYP

/* use PolicyKit for UNIX socket access checks */
#undef WITH_POLKIT

/* use PolicyKit for UNIX socket access checks */
#undef WITH_POLKIT0

/* use PolicyKit for UNIX socket access checks */
#undef WITH_POLKIT1

/* whether QEMU driver is enabled */
#undef WITH_QEMU

/* whether Remote driver is enabled */
#undef WITH_REMOTE

/* whether building for the RHEL-5 API */
#undef WITH_RHEL5_API

/* whether libsanlock_client is available */
#undef WITH_SANLOCK

/* whether libsasl2 is available */
#undef WITH_SASL

/* whether libsasl2 is available */
#undef WITH_SASL1

/* whether AppArmor security driver is available */
#undef WITH_SECDRIVER_APPARMOR

/* whether SELinux security driver is available */
#undef WITH_SECDRIVER_SELINUX

/* whether local secrets management driver is available */
#undef WITH_SECRETS

/* whether libselinux is available */
#undef WITH_SELINUX

/* whether libssh2 >= 1.3 is available */
#undef WITH_SSH2

/* Define to 1 if at least one storage backend is in use */
#undef WITH_STORAGE

/* whether directory backend for storage driver is enabled */
#undef WITH_STORAGE_DIR

/* whether Disk backend for storage driver is enabled */
#undef WITH_STORAGE_DISK

/* whether FS backend for storage driver is enabled */
#undef WITH_STORAGE_FS

/* whether iSCSI backend for storage driver is enabled */
#undef WITH_STORAGE_ISCSI

/* whether LVM backend for storage driver is enabled */
#undef WITH_STORAGE_LVM

/* whether mpath backend for storage driver is enabled */
#undef WITH_STORAGE_MPATH

/* whether RBD backend for storage driver is enabled */
#undef WITH_STORAGE_RBD

/* whether SCSI backend for storage driver is enabled */
#undef WITH_STORAGE_SCSI

/* whether Sheepdog backend for storage driver is enabled */
#undef WITH_STORAGE_SHEEPDOG

/* whether Test driver is enabled */
#undef WITH_TEST

/* whether libudev >= 145 is available */
#undef WITH_UDEV

/* whether UML driver is enabled */
#undef WITH_UML

/* whether VirtualBox driver is enabled */
#undef WITH_VBOX

/* whether vsi vepa support is enabled */
#undef WITH_VIRTUALPORT

/* whether VMware driver is enabled */
#undef WITH_VMWARE

/* whether VMware VMX config handling is enabled */
#undef WITH_VMX

/* whether Xen driver is enabled */
#undef WITH_XEN

/* whether XenAPI driver is enabled */
#undef WITH_XENAPI

/* whether Xen inotify sub-driver is enabled */
#undef WITH_XEN_INOTIFY

/* whether libyajl is available */
#undef WITH_YAJL

/* whether libyajl is available */
#undef WITH_YAJL2

/* Define WORDS_BIGENDIAN to 1 if your processor stores words with the most
   significant byte first (like Motorola and SPARC, unlike Intel). */
#if defined AC_APPLE_UNIVERSAL_BUILD
# if defined __BIG_ENDIAN__
#  define WORDS_BIGENDIAN 1
# endif
#else
# ifndef WORDS_BIGENDIAN
#  undef WORDS_BIGENDIAN
# endif
#endif

/* Enable large inode numbers on Mac OS X 10.5. */
#undef _DARWIN_USE_64_BIT_INODE

/* Number of bits in a file offset, on hosts where this is settable. */
#undef _FILE_OFFSET_BITS

/* Define to 1 if Gnulib overrides 'struct stat' on Windows so that struct
   stat.st_size becomes 64-bit. */
#undef _GL_WINDOWS_64_BIT_ST_SIZE

/* Define to 1 if Gnulib overrides 'struct stat' on Windows so that struct
   stat.st_size becomes 64-bit. */
#undef _GL_WINDOWS_64_BIT_ST_SIZE

/* Define to 1 to make fseeko visible on some hosts (e.g. glibc 2.2). */
#undef _LARGEFILE_SOURCE

/* Define for large files, on AIX-style hosts. */
#undef _LARGE_FILES

/* Define to 1 on Solaris. */
#undef _LCONV_C99

/* Define in order to get some macros on AIX systems. */
#undef _LINUX_SOURCE_COMPAT

/* Define to 1 if on MINIX. */
#undef _MINIX

/* Define to 1 to make NetBSD features available. MINIX 3 needs this. */
#undef _NETBSD_SOURCE

/* The _Noreturn keyword of C11.  */
#if ! (defined _Noreturn \
       || (defined __STDC_VERSION__ && 201112 <= __STDC_VERSION__))
# if (3 <= __GNUC__ || (__GNUC__ == 2 && 8 <= __GNUC_MINOR__) \
      || 0x5110 <= __SUNPRO_C)
#  define _Noreturn __attribute__ ((__noreturn__))
# elif defined _MSC_VER && 1200 <= _MSC_VER
#  define _Noreturn __declspec (noreturn)
# else
#  define _Noreturn
# endif
#endif


/* Define to 2 if the system does not provide POSIX.1 features except with
   this defined. */
#undef _POSIX_1_SOURCE

/* Define to 1 in order to get the POSIX compatible declarations of socket
   functions. */
#undef _POSIX_PII_SOCKET

/* Define to 1 if you need to in order for 'stat' and other things to work. */
#undef _POSIX_SOURCE

/* Define if you want <regex.h> to include <limits.h>, so that it consistently
   overrides <limits.h>'s RE_DUP_MAX. */
#undef _REGEX_INCLUDE_LIMITS_H
<<<<<<< HEAD

/* Define if you want regoff_t to be at least as wide POSIX requires. */
#undef _REGEX_LARGE_OFFSETS

/* Define to 500 only on HP-UX. */
#undef _XOPEN_SOURCE

/* Enable extensions on AIX 3, Interix.  */
#ifndef _ALL_SOURCE
# undef _ALL_SOURCE
#endif
/* Enable general extensions on MacOS X.  */
#ifndef _DARWIN_C_SOURCE
# undef _DARWIN_C_SOURCE
#endif
/* Enable GNU extensions on systems that have them.  */
#ifndef _GNU_SOURCE
# undef _GNU_SOURCE
#endif
/* Enable threading extensions on Solaris.  */
#ifndef _POSIX_PTHREAD_SEMANTICS
# undef _POSIX_PTHREAD_SEMANTICS
#endif
/* Enable extensions on HP NonStop.  */
#ifndef _TANDEM_SOURCE
# undef _TANDEM_SOURCE
#endif
/* Enable general extensions on Solaris.  */
#ifndef __EXTENSIONS__
# undef __EXTENSIONS__
#endif
=======
>>>>>>> c90d7567

/* Define if you want regoff_t to be at least as wide POSIX requires. */
#undef _REGEX_LARGE_OFFSETS

/* Define as a replacement for the ISO C99 __func__ variable. */
#undef __func__

/* Hack to avoid symbol clash */
#undef base64_encode

/* Hack to avoid symbol clash */
#undef base64_encode_alloc

/* _GL_INLINE is a portable alternative to ISO C99 plain 'inline'.
   _GL_EXTERN_INLINE is a portable alternative to 'extern inline'.
   _GL_INLINE_HEADER_BEGIN contains useful stuff to put
     in an include file, before uses of _GL_INLINE.
     It suppresses GCC's bogus "no previous prototype for 'FOO'" diagnostic,
     when FOO is an inline function in the header; see
     <http://gcc.gnu.org/bugzilla/show_bug.cgi?id=54113>.
   _GL_INLINE_HEADER_END contains useful stuff to put
     in the same include file, after uses of _GL_INLINE.

   Suppress extern inline with HP-UX cc, as it appears to be broken; see
   <http://lists.gnu.org/archive/html/bug-texinfo/2013-02/msg00030.html>.

   Suppress the use of extern inline on Apple's platforms,
   as Libc-825.25 (2012-09-19) is incompatible with it; see
   <http://lists.gnu.org/archive/html/bug-gnulib/2012-12/msg00023.html>.
   Perhaps Apple will fix this some day.  */
#if ((__GNUC__ \
      ? defined __GNUC_STDC_INLINE__ && __GNUC_STDC_INLINE__ \
      : 199901L <= __STDC_VERSION__ && !defined __HP_cc) \
     && !defined __APPLE__)
# define _GL_INLINE inline
# define _GL_EXTERN_INLINE extern inline
#elif 2 < __GNUC__ + (7 <= __GNUC_MINOR__) && !defined __APPLE__
# if __GNUC_GNU_INLINE__
   /* __gnu_inline__ suppresses a GCC 4.2 diagnostic.  */
#  define _GL_INLINE extern inline __attribute__ ((__gnu_inline__))
# else
#  define _GL_INLINE extern inline
# endif
# define _GL_EXTERN_INLINE extern
#else
# define _GL_INLINE static _GL_UNUSED
# define _GL_EXTERN_INLINE static _GL_UNUSED
#endif

#if 4 < __GNUC__ + (6 <= __GNUC_MINOR__)
# if defined __GNUC_STDC_INLINE__ && __GNUC_STDC_INLINE__
#  define _GL_INLINE_HEADER_CONST_PRAGMA
# else
#  define _GL_INLINE_HEADER_CONST_PRAGMA \
     _Pragma ("GCC diagnostic ignored \"-Wsuggest-attribute=const\"")
# endif
# define _GL_INLINE_HEADER_BEGIN \
    _Pragma ("GCC diagnostic push") \
    _Pragma ("GCC diagnostic ignored \"-Wmissing-prototypes\"") \
    _Pragma ("GCC diagnostic ignored \"-Wmissing-declarations\"") \
    _GL_INLINE_HEADER_CONST_PRAGMA
# define _GL_INLINE_HEADER_END \
    _Pragma ("GCC diagnostic pop")
#else
# define _GL_INLINE_HEADER_BEGIN
# define _GL_INLINE_HEADER_END
#endif

/* Define to a replacement function name for fnmatch(). */
#undef fnmatch

/* Define to `int' if <sys/types.h> doesn't define. */
#undef gid_t

/* A replacement for va_copy, if needed.  */
#define gl_va_copy(a,b) ((a) = (b))

/* Define to rpl_gmtime if the replacement function should be used. */
#undef gmtime

/* Define to `__inline__' or `__inline' if that's what the C compiler
   calls it, or to nothing if 'inline' is not supported under any name.  */
#ifndef __cplusplus
#undef inline
#endif

/* Define to long or long long if <stdint.h> and <inttypes.h> don't define. */
#undef intmax_t

/* Hack to avoid symbol clash */
#undef isbase64

/* Work around a bug in Apple GCC 4.0.1 build 5465: In C99 mode, it supports
   the ISO C 99 semantics of 'extern inline' (unlike the GNU C semantics of
   earlier versions), but does not display it by setting __GNUC_STDC_INLINE__.
   __APPLE__ && __MACH__ test for Mac OS X.
   __APPLE_CC__ tests for the Apple compiler and its version.
   __STDC_VERSION__ tests for the C99 mode.  */
#if defined __APPLE__ && defined __MACH__ && __APPLE_CC__ >= 5465 && !defined __cplusplus && __STDC_VERSION__ >= 199901L && !defined __GNUC_STDC_INLINE__
# define __GNUC_STDC_INLINE__ 1
#endif

/* Define to 1 if the compiler is checking for lint. */
#undef lint

/* Define to rpl_localtime if the replacement function should be used. */
#undef localtime

/* Define to a type if <wchar.h> does not define. */
#undef mbstate_t

/* Define to the real name of the mktime_internal function. */
#undef mktime_internal

/* Define to `int' if <sys/types.h> does not define. */
#undef mode_t

/* Define to the type of st_nlink in struct stat, or a supertype. */
#undef nlink_t

/* Define to `int' if <sys/types.h> does not define. */
#undef pid_t

/* Define as the type of the result of subtracting two pointers, if the system
   doesn't define it. */
#undef ptrdiff_t

/* Define to rpl_re_comp if the replacement should be used. */
#undef re_comp

/* Define to rpl_re_compile_fastmap if the replacement should be used. */
#undef re_compile_fastmap

/* Define to rpl_re_compile_pattern if the replacement should be used. */
#undef re_compile_pattern

/* Define to rpl_re_exec if the replacement should be used. */
#undef re_exec

/* Define to rpl_re_match if the replacement should be used. */
#undef re_match

/* Define to rpl_re_match_2 if the replacement should be used. */
#undef re_match_2

/* Define to rpl_re_search if the replacement should be used. */
#undef re_search

/* Define to rpl_re_search_2 if the replacement should be used. */
#undef re_search_2

/* Define to rpl_re_set_registers if the replacement should be used. */
#undef re_set_registers

/* Define to rpl_re_set_syntax if the replacement should be used. */
#undef re_set_syntax

/* Define to rpl_re_syntax_options if the replacement should be used. */
#undef re_syntax_options

/* Define to rpl_regcomp if the replacement should be used. */
#undef regcomp

/* Define to rpl_regerror if the replacement should be used. */
#undef regerror

/* Define to rpl_regexec if the replacement should be used. */
#undef regexec

/* Define to rpl_regfree if the replacement should be used. */
#undef regfree

/* Define to the equivalent of the C99 'restrict' keyword, or to
   nothing if this is not supported.  Do not define if restrict is
   supported directly.  */
#undef restrict
/* Work around a bug in Sun C++: it does not support _Restrict or
   __restrict__, even though the corresponding Sun C compiler ends up with
   "#define restrict _Restrict" or "#define restrict __restrict__" in the
   previous line.  Perhaps some future version of Sun C++ will work with
   restrict; if so, hopefully it defines __RESTRICT like Sun C does.  */
#if defined __SUNPRO_CC && !defined __RESTRICT
# define _Restrict
# define __restrict__
#endif

/* Define as an integer type suitable for memory locations that can be
   accessed atomically even in the presence of asynchronous signals. */
#undef sig_atomic_t

/* Define to `unsigned int' if <sys/types.h> does not define. */
#undef size_t

/* type to use in place of socklen_t if not defined */
#undef socklen_t

/* Define as a signed type of the same size and rank as size_t. */
#undef ssize_t

/* Define to `int' if <sys/types.h> doesn't define. */
#undef uid_t

/* Define as a marker that can be attached to declarations that might not
    be used.  This helps to reduce warnings, such as from
    GCC -Wunused-parameter.  */
#if __GNUC__ >= 3 || (__GNUC__ == 2 && __GNUC_MINOR__ >= 7)
# define _GL_UNUSED __attribute__ ((__unused__))
#else
# define _GL_UNUSED
#endif
/* The name _UNUSED_PARAMETER_ is an earlier spelling, although the name
   is a misnomer outside of parameter lists.  */
#define _UNUSED_PARAMETER_ _GL_UNUSED

/* The __pure__ attribute was added in gcc 2.96.  */
#if __GNUC__ > 2 || (__GNUC__ == 2 && __GNUC_MINOR__ >= 96)
# define _GL_ATTRIBUTE_PURE __attribute__ ((__pure__))
#else
# define _GL_ATTRIBUTE_PURE /* empty */
#endif

/* The __const__ attribute was added in gcc 2.95.  */
#if __GNUC__ > 2 || (__GNUC__ == 2 && __GNUC_MINOR__ >= 95)
# define _GL_ATTRIBUTE_CONST __attribute__ ((__const__))
#else
# define _GL_ATTRIBUTE_CONST /* empty */
#endif


/* Define to an unsigned 32-bit type if <sys/types.h> lacks this type. */
#undef useconds_t

/* Define as a macro for copying va_list variables. */
#undef va_copy<|MERGE_RESOLUTION|>--- conflicted
+++ resolved
@@ -143,28 +143,20 @@
 #undef GNULIB_FFLUSH
 
 /* Define to a C preprocessor expression that evaluates to 1 or 0, depending
-<<<<<<< HEAD
-=======
    whether the gnulib module fscanf shall be considered present. */
 #undef GNULIB_FSCANF
 
 /* Define to a C preprocessor expression that evaluates to 1 or 0, depending
->>>>>>> c90d7567
    whether the gnulib module malloc-gnu shall be considered present. */
 #undef GNULIB_MALLOC_GNU
 
 /* Define to a C preprocessor expression that evaluates to 1 or 0, depending
-<<<<<<< HEAD
-   whether the gnulib module mkstemps shall be considered present. */
-#undef GNULIB_MKSTEMPS
-=======
    whether the gnulib module mkostemp shall be considered present. */
 #undef GNULIB_MKOSTEMP
 
 /* Define to a C preprocessor expression that evaluates to 1 or 0, depending
    whether the gnulib module mkostemps shall be considered present. */
 #undef GNULIB_MKOSTEMPS
->>>>>>> c90d7567
 
 /* Define to a C preprocessor expression that evaluates to 1 or 0, depending
    whether the gnulib module nonblocking shall be considered present. */
@@ -1219,12 +1211,6 @@
 
 /* Define to 1 if you have the 'nl_langinfo' function. */
 #undef HAVE_NL_LANGINFO
-<<<<<<< HEAD
-
-/* whether numactl is available for topology info */
-#undef HAVE_NUMACTL
-=======
->>>>>>> c90d7567
 
 /* whether numad is available */
 #undef HAVE_NUMAD
@@ -1525,8 +1511,6 @@
 /* Defined if struct ifreq exists in net/if.h */
 #undef HAVE_STRUCT_IFREQ
 
-<<<<<<< HEAD
-=======
 /* Define to 1 if `ifr_ifindex' is a member of `struct ifreq'. */
 #undef HAVE_STRUCT_IFREQ_IFR_IFINDEX
 
@@ -1536,7 +1520,6 @@
 /* Define to 1 if `ifr_newname' is a member of `struct ifreq'. */
 #undef HAVE_STRUCT_IFREQ_IFR_NEWNAME
 
->>>>>>> c90d7567
 /* Define to 1 if `decimal_point' is a member of `struct lconv'. */
 #undef HAVE_STRUCT_LCONV_DECIMAL_POINT
 
@@ -2455,10 +2438,6 @@
    stat.st_size becomes 64-bit. */
 #undef _GL_WINDOWS_64_BIT_ST_SIZE
 
-/* Define to 1 if Gnulib overrides 'struct stat' on Windows so that struct
-   stat.st_size becomes 64-bit. */
-#undef _GL_WINDOWS_64_BIT_ST_SIZE
-
 /* Define to 1 to make fseeko visible on some hosts (e.g. glibc 2.2). */
 #undef _LARGEFILE_SOURCE
 
@@ -2505,40 +2484,6 @@
 /* Define if you want <regex.h> to include <limits.h>, so that it consistently
    overrides <limits.h>'s RE_DUP_MAX. */
 #undef _REGEX_INCLUDE_LIMITS_H
-<<<<<<< HEAD
-
-/* Define if you want regoff_t to be at least as wide POSIX requires. */
-#undef _REGEX_LARGE_OFFSETS
-
-/* Define to 500 only on HP-UX. */
-#undef _XOPEN_SOURCE
-
-/* Enable extensions on AIX 3, Interix.  */
-#ifndef _ALL_SOURCE
-# undef _ALL_SOURCE
-#endif
-/* Enable general extensions on MacOS X.  */
-#ifndef _DARWIN_C_SOURCE
-# undef _DARWIN_C_SOURCE
-#endif
-/* Enable GNU extensions on systems that have them.  */
-#ifndef _GNU_SOURCE
-# undef _GNU_SOURCE
-#endif
-/* Enable threading extensions on Solaris.  */
-#ifndef _POSIX_PTHREAD_SEMANTICS
-# undef _POSIX_PTHREAD_SEMANTICS
-#endif
-/* Enable extensions on HP NonStop.  */
-#ifndef _TANDEM_SOURCE
-# undef _TANDEM_SOURCE
-#endif
-/* Enable general extensions on Solaris.  */
-#ifndef __EXTENSIONS__
-# undef __EXTENSIONS__
-#endif
-=======
->>>>>>> c90d7567
 
 /* Define if you want regoff_t to be at least as wide POSIX requires. */
 #undef _REGEX_LARGE_OFFSETS
