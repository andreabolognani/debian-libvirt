--- conflicted
+++ resolved
@@ -961,11 +961,7 @@
         if (virNetDevMacVLanVPortProfileRegisterCallback(cr_ifname, macaddress,
                                                          linkdev, vmuuid,
                                                          virtPortProfile,
-<<<<<<< HEAD
-                                                         vmOp) < 0 )
-=======
                                                          vmOp) < 0)
->>>>>>> c90d7567
         goto disassociate_exit;
     }
 
@@ -1132,11 +1128,7 @@
 }
 
 int virNetDevMacVLanVPortProfileRegisterCallback(const char *ifname ATTRIBUTE_UNUSED,
-<<<<<<< HEAD
-                                             const unsigned char *macaddress ATTRIBUTE_UNUSED,
-=======
                                              const virMacAddrPtr macaddress ATTRIBUTE_UNUSED,
->>>>>>> c90d7567
                                              const char *linkdev ATTRIBUTE_UNUSED,
                                              const unsigned char *vmuuid ATTRIBUTE_UNUSED,
                                              virNetDevVPortProfilePtr virtPortProfile ATTRIBUTE_UNUSED,
