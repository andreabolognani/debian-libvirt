--- conflicted
+++ resolved
@@ -3,11 +3,7 @@
 dnl Copyright (C) 2005-2013 Red Hat, Inc.
 dnl See COPYING.LIB for the License of this software
 
-<<<<<<< HEAD
-AC_INIT([libvirt], [0.9.11.3], [libvir-list@redhat.com], [], [http://libvirt.org])
-=======
 AC_INIT([libvirt], [1.0.5], [libvir-list@redhat.com], [], [http://libvirt.org])
->>>>>>> c90d7567
 AC_CONFIG_SRCDIR([src/libvirt.c])
 AC_CONFIG_AUX_DIR([build-aux])
 AC_CONFIG_HEADERS([config.h])
@@ -519,11 +515,7 @@
 AC_MSG_CHECKING([for whether to install sysctl config])
 AC_ARG_WITH([sysctl],
             [AC_HELP_STRING([--with-sysctl@<:@=yes/no@:>@],
-<<<<<<< HEAD
-                            [Whether to install sysctl configs @<:@default=auto@:>@])],
-=======
                             [Whether to install sysctl configs @<:@default=check@:>@])],
->>>>>>> c90d7567
                             [],[with_sysctl=check])
 
 if test "$with_sysctl" = "yes" || test "$with_sysctl" = "check"
