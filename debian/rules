#!/usr/bin/make -f

DEB_PYTHON_SYSTEM = pycentral
DEB_BUILD_PARALLEL = yes

ifneq (,$(findstring $(DEB_HOST_ARCH), i386 amd64))
  BUILD_XEN = --with-xen
  BUILD_VBOX = --with-vbox
else
  BUILD_XEN = --without-xen
  BUILD_VBOX = --without-vbox
endif

ifneq (,$(findstring $(DEB_HOST_ARCH), ia64))
  BUILD_LXC = --without-lxc
else
  BUILD_LXC = --with-lxc
endif

include /usr/share/cdbs/1/rules/debhelper.mk
include /usr/share/cdbs/1/class/autotools.mk
include /usr/share/cdbs/1/class/python-distutils.mk

DEB_CONFIGURE_EXTRA_FLAGS :=     \
	--disable-rpath          \
	--with-qemu              \
	--with-qemu-user=libvirt-qemu  \
	--with-qemu-group=kvm    \
	--with-openvz            \
	--with-avahi             \
	--with-sasl              \
	--with-polkit		 \
<<<<<<< HEAD
        --with-hal		 \
        --with-storage-fs        \
        --with-storage-lvm       \
        --with-storage-iscsi     \
        --with-storage-disk      \
=======
	--with-udev		 \
	--without-hal		 \
	--with-storage-fs        \
	--with-storage-lvm       \
	--with-storage-iscsi     \
	--with-storage-disk      \
>>>>>>> 791be4ca
	--with-init-scripts=none \
	--without-numactl	 \
	--without-selinux        \
	--without-esx		 \
	--without-libssh2	 \
	--with-capng		 \
	--with-macvtap		 \
	--enable-debug		 \
	$(BUILD_XEN)		 \
	$(BUILD_VBOX)		 \
	$(BUILD_LXC)

DEB_COMPRESS_EXCLUDE = .o event-test hellolibvirt info1 suspend
DEB_PYTHON_SETUP_CMD = /dev/null
DEB_DH_MAKESHLIBS_ARGS_libvirt0 += -V 'libvirt0 (>= 0.5.0)'
DEB_DH_INSTALLINIT_ARGS = --no-restart-on-upgrade -- defaults 28 72
DEB_DH_INSTALLLOGROTATE_ARGS = --name=libvirtd

EXAMPLES_DIR = $(CURDIR)/debian/libvirt-doc/usr/share/doc/libvirt-doc/examples/

binary-install/libvirt-doc::
	find $(EXAMPLES_DIR) -name "*.o" -type f -delete -o -name .libs -type d -exec rm -rf {} \;
	rm -f $(EXAMPLES_DIR)domain-events/events-c/event-test
	rm -f $(EXAMPLES_DIR)dominfo/info1
	rm -f $(EXAMPLES_DIR)domsuspend/suspend
	rm -f $(EXAMPLES_DIR)hellolibvirt/hellolibvirt<|MERGE_RESOLUTION|>--- conflicted
+++ resolved
@@ -30,20 +30,11 @@
 	--with-avahi             \
 	--with-sasl              \
 	--with-polkit		 \
-<<<<<<< HEAD
         --with-hal		 \
         --with-storage-fs        \
         --with-storage-lvm       \
         --with-storage-iscsi     \
         --with-storage-disk      \
-=======
-	--with-udev		 \
-	--without-hal		 \
-	--with-storage-fs        \
-	--with-storage-lvm       \
-	--with-storage-iscsi     \
-	--with-storage-disk      \
->>>>>>> 791be4ca
 	--with-init-scripts=none \
 	--without-numactl	 \
 	--without-selinux        \
