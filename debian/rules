--- conflicted
+++ resolved
@@ -48,10 +48,6 @@
 ifneq (,$(findstring ${DEB_BUILD_ARCH}, m68k))
 	CFLAGS = -fwrapv -DWRAPV
 endif
-<<<<<<< HEAD
-
-=======
->>>>>>> 6745b4a8
 
 DEB_BUILDDIR := $(CURDIR)/debian/build
 DEB_CONFIGURE_EXTRA_FLAGS :=     \
