--- conflicted
+++ resolved
@@ -37,18 +37,10 @@
  libsanlock-dev [linux-any],
  libaudit-dev [linux-any],
  systemtap-sdt-dev [amd64 armel armhf i386 ia64 powerpc s390],
-<<<<<<< HEAD
-=======
-# for --with-storage-sheepdog
- sheepdog [linux-any],
-# for --with-storage-rados
- librbd-dev [linux-any],
- librados-dev [linux-any],
 # for lxc fuse support
  libfuse-dev [linux-any],
 # for libssh2 connection URIs
  libssh2-1-dev,
->>>>>>> b36cebf4
 # For "make check"
  augeas-tools,
  dwarves,
