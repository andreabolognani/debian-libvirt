From: =?UTF-8?q?Laurent=20L=C3=A9onard?= <laurent@open-minds.org>
Date: Thu, 9 Dec 2010 22:36:29 +0100
Subject: Debianize libvirt-guests

Origin: vendor

<<<<<<< HEAD


=======
>>>>>>> cbb8fd5f
---
 tools/libvirt-guests.init.sh |   41 +++++++++++++----------------------------
 tools/libvirt-guests.sysconf |    4 ++--
 2 files changed, 15 insertions(+), 30 deletions(-)

diff --git a/tools/libvirt-guests.init.sh b/tools/libvirt-guests.init.sh
index 99ef331..1285df7 100644
--- a/tools/libvirt-guests.init.sh
+++ b/tools/libvirt-guests.init.sh
@@ -4,8 +4,8 @@
 #
 ### BEGIN INIT INFO
 # Provides: libvirt-guests
-# Required-Start: libvirtd
-# Required-Stop: libvirtd
+# Required-Start: $remote_fs libvirt-bin
+# Required-Stop: $remote_fs libvirt-bin
 # Default-Start: 2 3 4 5
 # Default-Stop: 0 1 6
 # Short-Description: suspend/resume libvirt guests on shutdown/boot
@@ -14,43 +14,29 @@
 #              See http://libvirt.org
 ### END INIT INFO
 
-# the following is chkconfig init header
-#
-# libvirt-guests:   suspend/resume libvirt guests on shutdown/boot
-#
-# chkconfig: 345 99 01
-# description:  This is a script for suspending active libvirt guests \
-#               on shutdown and resuming them on next boot \
-#               See http://libvirt.org
-#
-
-sysconfdir="@sysconfdir@"
-localstatedir="@localstatedir@"
-libvirtd="@sbindir@"/libvirtd
-
-# Source function library.
-test ! -r "$sysconfdir"/rc.d/init.d/functions ||
-    . "$sysconfdir"/rc.d/init.d/functions
+sysconfdir=/etc
+localstatedir=/var
+libvirtd=/usr/sbin/libvirtd
 
 # Source gettext library.
 # Make sure this file is recognized as having translations: _("dummy")
-. "@bindir@"/gettext.sh
+. /usr/bin/gettext.sh
 
-export TEXTDOMAIN="@PACKAGE@" TEXTDOMAINDIR="@localedir@"
+export TEXTDOMAIN="libvirt" TEXTDOMAINDIR="/usr/share/locale"
 
 URIS=default
-ON_BOOT=start
-ON_SHUTDOWN=suspend
+ON_BOOT=ignore
+ON_SHUTDOWN=shutdown
 SHUTDOWN_TIMEOUT=300
 PARALLEL_SHUTDOWN=0
 START_DELAY=0
 BYPASS_CACHE=0
 
-test -f "$sysconfdir"/sysconfig/libvirt-guests &&
-    . "$sysconfdir"/sysconfig/libvirt-guests
+test -f "$sysconfdir"/default/libvirt-guests &&
+    . "$sysconfdir"/default/libvirt-guests
 
 LISTFILE="$localstatedir"/lib/libvirt/libvirt-guests
-VAR_SUBSYS_LIBVIRT_GUESTS="$localstatedir"/lock/subsys/libvirt-guests
+VAR_SUBSYS_LIBVIRT_GUESTS="$localstatedir"/lock/libvirt-guests
 
 RETVAL=0
 
@@ -538,8 +524,7 @@ gueststatus() {
 
 # rh_status
 # Display current status: whether saved state exists, and whether start
-# has been executed.  We cannot use status() from the functions library,
-# since there is no external daemon process matching this init script.
+# has been executed.
 rh_status() {
     if [ -f "$LISTFILE" ]; then
         gettext "stopped, with saved guests"; echo
diff --git a/tools/libvirt-guests.sysconf b/tools/libvirt-guests.sysconf
index d1f2051..1173760 100644
--- a/tools/libvirt-guests.sysconf
+++ b/tools/libvirt-guests.sysconf
@@ -8,7 +8,7 @@
 # - ignore  libvirt-guests init script won't start any guest on boot, however,
 #           guests marked as autostart will still be automatically started by
 #           libvirtd
-#ON_BOOT=start
+#ON_BOOT=ignore
 
 # Number of seconds to wait between each guest start. Set to 0 to allow
 # parallel startup.
@@ -22,7 +22,7 @@
 #             which just needs a long time to shutdown. When setting
 #             ON_SHUTDOWN=shutdown, you must also set SHUTDOWN_TIMEOUT to a
 #             value suitable for your guests.
-#ON_SHUTDOWN=suspend
+#ON_SHUTDOWN=shutdown
 
 # If set to non-zero, shutdown will suspend guests concurrently. Number of
 # guests on shutdown at any time will not exceed number set in this variable.<|MERGE_RESOLUTION|>--- conflicted
+++ resolved
@@ -4,11 +4,6 @@
 
 Origin: vendor
 
-<<<<<<< HEAD
-
-
-=======
->>>>>>> cbb8fd5f
 ---
  tools/libvirt-guests.init.sh |   41 +++++++++++++----------------------------
  tools/libvirt-guests.sysconf |    4 ++--
