--- conflicted
+++ resolved
@@ -1,53 +1,3 @@
-<<<<<<< HEAD
-libvirt (5.0.0-4) unstable; urgency=medium
-
-  * [0fdc2af] Fix multiple CVEs related to privilege escalations on R/O
-    connections.
-    - CVE-2019-10161:
-      CVE-2019-10161-api-disallow-virDomainSaveImageGetXMLDesc-.patch
-    - CVE-2019-10166:
-      api-disallow-virDomainManagedSaveDefineXML-on-read-only-c.patch
-    - CVE-2019-10167:
-      api-disallow-virConnectGetDomainCapabilities-on-read-only.patch
-    - CVE-2019-10168:
-      api-disallow-virConnect-HypervisorCPU-on-read-only-connec.patch
-  * Include /etc/pki/qemu in apparmor (Closes: #930100)
-
- -- Guido Günther <agx@sigxcpu.org>  Mon, 17 Jun 2019 19:05:40 +0200
-
-libvirt (5.0.0-3) unstable; urgency=medium
-
-  [ Guido Günther ]
-  * [6bc6e60] CVE-2019-10132: Fix vir{lock,log}d socket access.
-    All patches were cherry-picked from upstream's v5.0-maint branch.
-    (Closes: #929334)
-  * [09016dd] d/patches: Move security fixes into security/
-
-  [ Joachim Falk ]
-  * [5d96699] lxc: Fix killing of lxc containers if cgroup backend v2 is
-    unavailable.
-    (Closes: #926999)
-  * [ea7a491] lxc: Fix container shutdown and host reboot
-    (Closes: #927310, #897394)
-
- -- Guido Günther <agx@sigxcpu.org>  Wed, 22 May 2019 12:31:08 +0200
-
-libvirt (5.0.0-2.1) unstable; urgency=medium
-
-  * Non-maintainer upload.
-
-  [ Guido Günther ]
-  * [3a9c65c] d/control: Fix typo
-  * [b9935e5] d/control: Drop Debian revision on iptables build-dep.
-    Any version greater than 1.8.1 will do.
-
-  [ Salvatore Bonaccorso ]
-  * [b811e38] cpu_map: Define md-clear CPUID bit (CVE-2018-12126,
-    CVE-2018-12127, CVE-2018-12130, CVE-2019-11091)
-    (Closes: #929154)
-
- -- Salvatore Bonaccorso <carnil@debian.org>  Sun, 19 May 2019 13:50:25 +0200
-=======
 libvirt (5.3.0-1~1.gbp7b1637) UNRELEASED; urgency=medium
 
   ** SNAPSHOT build @7b1637605da9224c46ebf3a243fa725d643e7556 **
@@ -159,7 +109,55 @@
   * [cdf3787] d/rules: Adjust to now versioned wireshark module path
 
  -- Guido Günther <agx@sigxcpu.org>  Thu, 28 Mar 2019 13:03:29 +0100
->>>>>>> d771e96d
+
+libvirt (5.0.0-4) unstable; urgency=medium
+
+  * [0fdc2af] Fix multiple CVEs related to privilege escalations on R/O
+    connections.
+    - CVE-2019-10161:
+      CVE-2019-10161-api-disallow-virDomainSaveImageGetXMLDesc-.patch
+    - CVE-2019-10166:
+      api-disallow-virDomainManagedSaveDefineXML-on-read-only-c.patch
+    - CVE-2019-10167:
+      api-disallow-virConnectGetDomainCapabilities-on-read-only.patch
+    - CVE-2019-10168:
+      api-disallow-virConnect-HypervisorCPU-on-read-only-connec.patch
+  * Include /etc/pki/qemu in apparmor (Closes: #930100)
+
+ -- Guido Günther <agx@sigxcpu.org>  Mon, 17 Jun 2019 19:05:40 +0200
+
+libvirt (5.0.0-3) unstable; urgency=medium
+
+  [ Guido Günther ]
+  * [6bc6e60] CVE-2019-10132: Fix vir{lock,log}d socket access.
+    All patches were cherry-picked from upstream's v5.0-maint branch.
+    (Closes: #929334)
+  * [09016dd] d/patches: Move security fixes into security/
+
+  [ Joachim Falk ]
+  * [5d96699] lxc: Fix killing of lxc containers if cgroup backend v2 is
+    unavailable.
+    (Closes: #926999)
+  * [ea7a491] lxc: Fix container shutdown and host reboot
+    (Closes: #927310, #897394)
+
+ -- Guido Günther <agx@sigxcpu.org>  Wed, 22 May 2019 12:31:08 +0200
+
+libvirt (5.0.0-2.1) unstable; urgency=medium
+
+  * Non-maintainer upload.
+
+  [ Guido Günther ]
+  * [3a9c65c] d/control: Fix typo
+  * [b9935e5] d/control: Drop Debian revision on iptables build-dep.
+    Any version greater than 1.8.1 will do.
+
+  [ Salvatore Bonaccorso ]
+  * [b811e38] cpu_map: Define md-clear CPUID bit (CVE-2018-12126,
+    CVE-2018-12127, CVE-2018-12130, CVE-2019-11091)
+    (Closes: #929154)
+
+ -- Salvatore Bonaccorso <carnil@debian.org>  Sun, 19 May 2019 13:50:25 +0200
 
 libvirt (5.0.0-2) unstable; urgency=medium
 
