<<<<<<< HEAD
libvirt (0.7.6-1~bpo50+1) lenny-backports; urgency=low

  * Rebuild for lenny-backports.

 -- Guido Günther <agx@sigxcpu.org>  Fri, 12 Feb 2010 09:19:47 +0100
=======
libvirt (0.8.1-2) unstable; urgency=low

  * [41aea79] Drop patchsys-quilt since this package is 3.0 (quilt) now.
    (Closes: #577919)
  * [978e3c9] libvirt-bin.init: export PATH. (Closes: #584333)
  * [e4f0869] virt-xml-validate needs xmllint from libxml2-utils.
    (Closes: #584869)
  * [bba6d72] New patch 0008-Fix-leaks-in-udev-device-add-remove.patch:
    Fix leaks in udev device add/remove. (Closes: #582965) - thanks to
    Nigel Jones for forwarding this

 -- Guido Günther <agx@sigxcpu.org>  Mon, 07 Jun 2010 18:23:47 +0200

libvirt (0.8.1-1) unstable; urgency=low

  * [647cbd6] Imported Upstream version 0.8.1
        * fixes spurious syslog messages (Closes: #565275)
        * sysfs USB class parsing (Closes: #579208)
        * virsh honors $VISUAL (Closes: #574415)
  * [fecd1b9] Update libvirt symbols to 0.8.1
  * [3e58e0b] Drop patches merged upstream:
        * 0007-nwfilter-Don-t-crash-if-driverState-NULL.patch
        * 0008-Ignore-empty-type-statement-in-disk-element.patch
  * [561ab2e] New patch:
        * 0007-patch-qemuMonitorTextGetMigrationStatus-to-intercept.patch:
          make qemuMonitorTextGetMigrationStatus to intercept unknown
          command 'info migrate' (Closes: #574272) - thanks to Andreas Bießmann
  * [aeda8ea] Enanble macvtap support

 -- Guido Günther <agx@sigxcpu.org>  Sun, 09 May 2010 14:25:00 +0200

libvirt (0.8.0-2) unstable; urgency=low

  * [70fbcb6] New patch 0007-nwfilter-Don-t-crash-if-driverState- NULL.patch
    nwfilter: Don't crash if driverState == NULL (Closes: #577728)
  * [d7d1abd] New patch 0008-Ignore-empty-type-statement-in-disk-
    element.patch Ignore empty type statement in disk element
    (Closes: #578347)

 -- Guido Günther <agx@sigxcpu.org>  Mon, 19 Apr 2010 18:11:57 +0200

libvirt (0.8.0-1) unstable; urgency=low

  * Imported Upstream version 0.8.0
  * Drop patches.
  * Update libvirt0 symbols.
  * Switch to new source format 3.0 (quilt).

 -- Laurent Léonard <laurent@open-minds.org>  Tue, 13 Apr 2010 20:50:29 +0200

libvirt (0.7.7-4) unstable; urgency=low

  [ Guido Günther ]
  * [cf4919c] Recommend either qemu-kvm or qemu

  [ Laurent Léonard ]
  * [1b12f02] Change libparted1.8-dev build dependency to libparted0- dev.
    (Closes: #574906)

 -- Guido Günther <agx@sigxcpu.org>  Mon, 22 Mar 2010 20:50:30 +0100

libvirt (0.7.7-3) unstable; urgency=low

  * The "fix all those crashes" release
  * [f74e13a] Explicitly disable hal (Closes: #574177)
  * [21ef92b] New patch 0009-security-Set-permissions-for-kernel- initrd.patch
    security: Set permissions for kernel/initrd (Closes: #574241) - thanks to
    Cole Robinson
  * [b69d3cc] Revert "Enable NUMA support" since it breaks the python
    bindings.
  * [5f2ca4a] New patch 0010-Don-t-crash-without-a-security-driver.patch Don't
    crash without a security driver (Closes: #574359)

 -- Guido Günther <agx@sigxcpu.org>  Wed, 17 Mar 2010 21:05:35 +0100

libvirt (0.7.7-2) unstable; urgency=low

  [ Guido Günther ]
  * [b350683] Enable parallel build
  * [b2a6aab] Enable NUMA support
  * [13274cf] New patch 0007-Work-around-broken-linux-socket.h.patch
    Work around broken linux/socket.h

  [ Laurent Léonard ]
  * [3c12caf] qemu: Fix USB by product with security enabled.

 -- Laurent Léonard <laurent@open-minds.org>  Tue, 16 Mar 2010 00:47:34 +0100

libvirt (0.7.7-1) unstable; urgency=low

  * [f944460] Imported Upstream version 0.7.7
  * [bd457cc] Redo patches.
  * [098d1d3] Update libvirt0 symbols.

 -- Laurent Léonard <laurent@open-minds.org>  Fri, 05 Mar 2010 17:49:17 +0100

libvirt (0.7.6-2) unstable; urgency=low

  * [72790fc] Drop hal dependency We're using udev for device enumeration.
  * [ce225c4][11cc6e9] New patch
    0006-Don-t-drop-caps-when-exec-ing-qemu.patch: Don't drop caps when
    exec'ing qemu. Instead of disabling libcap-ng better exclude this one exec
    so we get the additional security for the rest of the calls. Makes
    interface type="network" work again. (Closes: #565767)

 -- Guido Günther <agx@sigxcpu.org>  Sun, 14 Feb 2010 18:22:30 +0100
>>>>>>> 791be4ca

libvirt (0.7.6-1) unstable; urgency=low

  * [0229557] Imported Upstream version 0.7.6
  * [6fdc00b] Drop patches.
  * [1b0670b] Update libvirt0 symbols.

 -- Laurent Léonard <laurent@open-minds.org>  Thu, 04 Feb 2010 00:38:08 +0100

libvirt (0.7.5-6) unstable; urgency=low

  [ Laurent Léonard ]
  * [a3b98c9] Don't free an uninitalized pointer in update_driver_name()
    (Closes: #565983) - thanks to Matthias Bolte
  * [719976d] Handle only official releases in debian/watch.
  * [83902d9] Bump Standards-Version to 3.8.4.

  [ Guido Günther ]
  * [959640d] New patch 0011-Fix-parsing-of-info-chardev-line-
    endings.patch Fix parsing of 'info chardev' line endings (Closes:
    #567818) - thanks to Matthew Booth

  [ Laurent Léonard ]
  * [0b2a9dd] Add $remote_fs to Required-Start and Required-Stop in
    libvirt-bin init script.

 -- Laurent Léonard <laurent@open-minds.org>  Mon, 01 Feb 2010 00:03:58 +0100

libvirt (0.7.5-5) unstable; urgency=low

  [ Guido Günther ]
  * [d8e60e8] Add css to docs
  * [f6e41ae] New patch 0008-qemu-Use-log-output-for-pty-assignment-if-
    info-chard.patch qemu: Use log output for pty assignment if 'info
    chardev' is unavailable - thanks to Matthias Bolte

  [ Laurent Léonard ]
  * [0905f82] Fix QEMU driver custom domain status XML extensions. -
    thanks to Daniel P. Berrange

 -- Laurent Léonard <laurent@open-minds.org>  Tue, 19 Jan 2010 23:16:16 +0100

libvirt (0.7.5-4) unstable; urgency=low

  * [18520c0] Same description of supported virt techs in all binary packages
    (Closes: #564909) - thanks to Loïc Minier
  * [49c357c] Implement path lookup for USB by vendor:product (Closes:
    #563502) - thanks to Cole Robinson

 -- Guido Günther <agx@sigxcpu.org>  Wed, 13 Jan 2010 23:57:26 +0100

libvirt (0.7.5-3) unstable; urgency=low

  * [4d41fd7] Also look for dmi information in /sys/class older kernels such
    as 2.6.26 have it there. (Closes: #564020)
  * [1c0e0b5] Explicitly disable ESX support
  * [c3c84f6] Terminate nc on EOF (Closes: #564053) - thanks to Gabor Gombas
    for the patch

 -- Guido Günther <agx@sigxcpu.org>  Fri, 08 Jan 2010 11:07:34 +0100

libvirt (0.7.5-2) unstable; urgency=low

  * Upload to unstable
  * [d6c5ca5] Add debugging symbols for all packages

 -- Guido Günther <agx@sigxcpu.org>  Sun, 03 Jan 2010 20:01:12 +0100

libvirt (0.7.5-1) experimental; urgency=low

  [ Laurent Léonard ]
  * [96f8d94] Imported Upstream version 0.7.5
  * [f8089a1] Redo patches.
  * [294ce3d] Update libvirt0 symbols.
  * [1c97be7] Allow DM upload and add myself as uploader.
  * [5635a32] Clean debian/watch.

  [ Guido Günther ]
  * [45f98ae] Drop 0005-udev_device_get_devpath-might-return-NULL.patch
    applied upstream.

 -- Guido Günther <agx@sigxcpu.org>  Sat, 26 Dec 2009 17:45:47 +0100

libvirt (0.7.4-2) experimental; urgency=low

  * [65d3755] Disable SELinux to work around #559356
  * [19bd427] Run qemu instances as qemu-libvirt instead of root by default
    (Closes: #558197)
  * [0a6c03b] Use kvm as primary group for libvirt-qemu user
  * [e5ae24b] Fix udev backend startup
  * [f610a8e] Use udev instead of hal backend

 -- Guido Günther <agx@sigxcpu.org>  Mon, 07 Dec 2009 21:20:20 +0100

libvirt (0.7.4-1) unstable; urgency=low

  [ Laurent Léonard ]
  * [8f2761b] Imported Upstream version 0.7.4
  * [20b6b3d] Drop patches. 
      * 0005-Fix-SELinux-linking-issues.patch - fixed upstream.
      * 0006-Don-t-let-parent-of-daemon-exit-until-basic-initiali.patch -
        fixed upstream.
      * 0007-Only-remove-masquerade-roles-for-VIR_NETWORK_FORWARD.patch -
        applied upstream. 
      * 0008-Fix-qemu-session.patch - fixed upstream.
  * [e41f8c6] Update libvirt0 symbols.
  * [f184e28] Revert "switch to new source format 3.0 (quilt)" This reverts
    commit 213ca47bbbefe2dc95be58a09db34669e3be5797.
  * [65084d2] Enhance handling of examples.

 -- Guido Günther <agx@sigxcpu.org>  Tue, 01 Dec 2009 18:51:18 +0100

libvirt (0.7.2-4) unstable; urgency=low

  * [213ca47] switch to new source format 3.0 (quilt)
  * [f5a10e9] Depend on hal (Closes: #556730)
  * [7d1422d] Drop build-dep on libpolkit-dbus-dev (Closes: #549500)
  * [95ad85c] Depend on libcap-ng-dev for lxc driver.

 -- Guido Günther <agx@sigxcpu.org>  Wed, 25 Nov 2009 20:39:17 +0100

libvirt (0.7.2-3) unstable; urgency=low

  * [2c0aa82] Fix qemu:///session Backported from upsgtream's
    79218cdd9887b132eb0f29fe2048f89e90beae1 (Closes: #554869)

 -- Guido Günther <agx@sigxcpu.org>  Sat, 07 Nov 2009 12:50:54 +0100

libvirt (0.7.2-2) unstable; urgency=low

  [ Laurent Léonard ]
  * [a9ea205] Change requirement of libvirt-bin in libvirt- suspendonreboot.
  * [a4db804] Update debian/patches/0006-Don-t-let-parent-of-daemon-
    exit-until-basic-initiali.patch. Fix use of an uninitialized variable that
    was causing a bug on i386 systems.
  * [59e1e53] Redo patches.

  [ Guido Günther ]
  * upload to unstable
  * [43f106a] Only remove masquerade roles for VIR_NETWORK_FORWARD_NAT
    (Closes: #549949) - thanks to Rob S. Wolfram for testing

 -- Guido Günther <agx@sigxcpu.org>  Thu, 05 Nov 2009 20:44:21 +0100

libvirt (0.7.2-1) experimental; urgency=low

  [ Laurent Léonard ]
  * [51a4814] Imported Upstream version 0.7.2
  * [12268f6] Update patches.
  * [175d497] Fix SELinux linking issues. Pulled from upstream
    309acaa0230494b8ec08d03375c10238cb2daf55.
  * [5cfdaf8] Update libvirt-doc docs.
  * [dc2059f] Update libvirt-bin manpages.
  * [a62a4a7] Update libvirt-bin examples.
  * [9e38cbc] Update libvirt0 symbols.
  * [412b12f] Make init.d script provide itself.
  * [35451bf] Update debian/rules to support new example files.
  * [43b7dac] Don't let parent of daemon exit until basic initialization is
    done.
  * [5a37e69] Make init.d provide libvirtd for backward compatibility.

 -- Guido Günther <agx@sigxcpu.org>  Mon, 26 Oct 2009 20:14:23 +0100

libvirt (0.7.1-2) unstable; urgency=low

  * [f5299d3] document changes and release 0.7.1-1
  * [f137c00] Allow for older versions of dpkg-dev to ease backports.
  * [74f5832] Use Policykit 1.0 (Closes: #549500)

 -- Guido Günther <agx@sigxcpu.org>  Fri, 09 Oct 2009 20:32:02 +0200

libvirt (0.7.1-1) unstable; urgency=low

  [ Laurent Léonard ]
  * [40fb620] Bump Debhelper version to 7.
  * [e0e89f2] Bump Standards-Version to 3.8.3.
  * [50a862f] Clean debian/rules.
  * [e9c9906] Change build dependency on libreadline5-dev to
    libreadline-dev.
  * [b6cb738] Imported Upstream version 0.7.1
  * [780f6a7] Redo patches.
  * [3d66f37] Update libvirt-bin examples.
  * [c01ed84] Update libvirt0 symbols.

 -- Guido Günther <agx@sigxcpu.org>  Sat, 26 Sep 2009 17:15:02 +0200

libvirt (0.7.0-1) experimental; urgency=low

  [ Laurent Léonard ]
  * [4fb1a38] Imported Upstream version 0.7.0
  * [5578fd3] Drop 0005-Fix-PCI-device-hotplug-unplug-with-newer-
    QEMU.patch. Fixed upstream.
  * [9a8afd0] Redo patches.
  * [937ab63] Update symbols.
  * [b4bd1ea] Update section in doc-base control file.

 -- Guido Günther <agx@sigxcpu.org>  Sun, 09 Aug 2009 13:35:42 +0200

libvirt (0.6.5-3~bpo50+1) lenny-backports; urgency=low

  * Rebuild for lenny-backports.
  * [8ec86d5] remove versioned dependency on dpkg-dev - Lenny isn't
    affected by this problem.

 -- Guido Günther <agx@sigxcpu.org>  Wed, 30 Sep 2009 18:22:14 +0200

libvirt (0.6.5-3) unstable; urgency=low

  * [72a8eb6] Add a versioned dependency on dpkg-dev (Closes: #537316)
  * [ae20998] fix Debian Xen path patch to also cover the testsuite
  * [b2a1c47] New patch 0001-Fix-PCI-device-hotplug-unplug-with-newer-
    QEMU.patch pulled from upstream 326ecb7. Fixes PCI hotplug with
    newer kvm.

 -- Guido Günther <agx@sigxcpu.org>  Wed, 29 Jul 2009 12:17:52 +0200

libvirt (0.6.5-2) unstable; urgency=low

  * [45b9fdf] build-conflict on dpkg-dev (= 1.15.3) (Closes: #536673)

 -- Guido Günther <agx@sigxcpu.org>  Sun, 12 Jul 2009 15:03:08 +0200

libvirt (0.6.5-1) unstable; urgency=low

  [ Guido Günther ]
  * [05e9a39] build-depend on policykit so polkit auth works with virsh
    as well

  [ C.J. Adams-Collier ]
  * [a161c5f] allow to qemu to emulate arm

  [ Guido Günther ]
  * [b1e4c4b] Imported Upstream version 0.6.5
  * [e764583] change private symbols to 0.6.5
  * [f94fb48] drop 0005-allow-to-qemu-to-emulate-arm.patch fixed upstream.
  * [7ad7896] bump standards version
  * [e2c5867] tighten libvirt-bin's dependency on libvirt0 since libvirtd uses
    private symbols

 -- Guido Günther <agx@sigxcpu.org>  Sun, 05 Jul 2009 13:07:53 +0200

libvirt (0.6.4-1) unstable; urgency=low

  * [dd3adb2] Imported Upstream version 0.6.4
  * [2320162] update symbols file
  * [89c9720] remove bashism (Closes: #530122)
  * [30d86c1] drop patches fixed upstream:
        0005-don-t-crash-with-def-NULL.patch
        0006-Fix-QEMU-ARGV-detection-with-kvm-85.patch
        0007-Declare-support-for-QEMU-migration-in-capabilities.patch

 -- Guido Günther <agx@sigxcpu.org>  Thu, 04 Jun 2009 12:50:01 +0200

libvirt (0.6.3-4~bpo50+1) lenny-backports; urgency=low

  * Rebuild for lenny-backports.

 -- Guido Günther <agx@sigxcpu.org>  Sun, 31 May 2009 21:21:17 +0200

libvirt (0.6.3-4) unstable; urgency=low

  * [3607f2f] Install libvirt_lxc that got list somewhere between our
              testbuilds. (Closes: #529578)
  * [070ddd5] install augeas lense
  * [c9b034d] install schema files

 -- Guido Günther <agx@sigxcpu.org>  Wed, 20 May 2009 14:33:18 +0200

libvirt (0.6.3-3) unstable; urgency=low

  * [4087b7d] disable lxc on ia64 to work around FTBFS until we have
              access to a test machine
  * [df5f5a0] pull some kvm/qemu related patches from upstream 
              (Closes: #529324)

 -- Guido Günther <agx@sigxcpu.org>  Tue, 19 May 2009 19:14:57 +0200

libvirt (0.6.3-2~bpo50+1) lenny-backports; urgency=low

  * Rebuild for lenny-backports.

 -- Guido Günther <agx@sigxcpu.org>  Mon, 11 May 2009 19:51:36 +0200

libvirt (0.6.3-2) unstable; urgency=low

  * [35898d3] fix crash when libvirt_lxc is called without arguments
  * [449ca60] enable lxc support (Closes: #526718) - thanks to Daniel
              Pittman for testing this
  * [335a4e6] update description with supported virtualization solutions
  * [92eba47] delay libvirt-bin start until after avahi
  * [8ebd17d] update startup priorities due to changed libvirt-bin
               startup priority. Also add an LSB header. (Closes: #526944)

 -- Guido Günther <agx@sigxcpu.org>  Thu, 07 May 2009 13:28:40 +0200

libvirt (0.6.3-1) unstable; urgency=low

  * [0cb2f83] Imported Upstream version 0.6.3
        * virtual box support
  * [06fe518] 0001-remove-RHism.diff.patch: use invoke-rc.d
  * [ec2fd52] drop patches merged upstream:
        * 0003-allow-libvirt-group-to-access-the-socket.patch  series
        * 0004-fix-Debian-specific-path-to-hvm-loader.patch
  * [6977bde] enable vbox support
  * [93c4423] add symbols file

 -- Guido Günther <agx@sigxcpu.org>  Sun, 03 May 2009 23:33:28 +0200

libvirt (0.6.2-2) unstable; urgency=low

  * [031b9c1] Don't hardcode buffer size for getgrnam_r. Works around
              #520744 and fixes possible problems with implementations having
              _SC_GETGR_R_SIZE_MAX != 1024.
  * [bbe7743] respect log priority for qemu domain logs (Closes: #524145)
  * [a2e4cb0] don't rely on log_end_msg returning 0 this isn't the case
              with splashy. (Closes: #523712)
  * [ddfafda] move debug package into section debug

 -- Guido Günther <agx@sigxcpu.org>  Thu, 16 Apr 2009 15:28:31 +0200

libvirt (0.6.2-1) unstable; urgency=low

  * [99fd06c] Imported Upstream version 0.6.2 (Closes: #521785)
  * [78cd5c8] drop /var/run/libvirt created by init script
  * [2a7cb3b] move startup of libvirtd after hal (Closes: #522310)
  * [b8707ed] bump standards version 0.8.1 (no changes necessary)

 -- Guido Günther <agx@sigxcpu.org>  Thu, 09 Apr 2009 22:48:57 +0200

libvirt (0.6.1-1~bpo50+1) lenny-backports; urgency=low

  * Rebuild for lenny-backports.

 -- Guido Günther <agx@sigxcpu.org>  Sun, 22 Mar 2009 20:08:55 +0100

libvirt (0.6.1-1) unstable; urgency=low

  * [3be7341] Imported Upstream version 0.6.1
  * [38fde15] rediff Debian specific patches
  * [9b59a19] drop patches applied upstream:
        * 0004-Don-t-hardcode-ssh-port.patch
        * 0005-minimal-workaround-for-qemu-startup-race.patch
  * [95d4b7f] drop patches backported from upstream
        * 0009-libvirt_proxy-Fix-use-of-uninitalized-memory.patch
  * [8171d83] build-dep on module-init-tools so configure can figure out
    the path to modprobe

 -- Guido Günther <agx@sigxcpu.org>  Thu, 05 Mar 2009 13:58:41 +0100

libvirt (0.6.0-1) experimental; urgency=low

  * [30be86d] Imported Upstream version 0.6.0
  * [179781c] drop patches
          * fixed upstream:
                0006-Fix-missing-read-only-access-checks-CVE-2008-5086.patch
          * applied upstream:
                0004-Open-qemu-monitor-log-O_APPEND-instead-of-O_TRUNC.patch
                0005-qemu-fix-parallel-serial-mode-tcp-and-unix.patch
                0007-don-t-fail-on-missing-locales.patch
  * [d80a176] adjust remaining patches to new upstream version
  * [208c924] add minimal workaround for qemu startup race
  * [6e8caa0] restart libvirt daemon on upgrades if possible 
    (Closes: #492694, #499008)

 -- Guido Günther <agx@sigxcpu.org>  Thu, 05 Feb 2009 18:40:10 +0100

libvirt (0.5.1-7) unstable; urgency=low

  * [1238706] Recommend dnsmasq-base instead of dnsmasq this keeps us
    out of all the dnsmasq already running troubles. (Closes: #516443) -
    thanks to Bin Zhang for the suggestion and the doc update
  * [5c9dfd7] don't rotate empty logfiles (Closes: #517040)
  * [1c9a023] libvirt_proxy: Fix use of uninitalized memory We currently
    don't build this code (CVE-2009-0036).
  * [4ea1ea9] fix path to hvmloader (Closes: #517059)
  * [879b632] suggest devhelp
  * [f22f1ef] add ${misc:Depends}
  * [c6f579e] README.Debian: fix typo

 -- Guido Günther <agx@sigxcpu.org>  Thu, 26 Feb 2009 14:45:32 +0100

libvirt (0.5.1-6) unstable; urgency=low

  * upload to unstable

 -- Guido Günther <agx@sigxcpu.org>  Mon, 16 Feb 2009 21:27:21 +0100

libvirt (0.5.1-5) experimental; urgency=low

  * [d4a69d1] don't fail on missing locales (Closes: #512721)
  * [cecac4c] don't hardcode ssh port - based on a patch by Adrian
    Bridgett. (Closes: #513605)
  * [4565a65] drop superflous headers and footers from remaining patches

 -- Guido Günther <agx@sigxcpu.org>  Fri, 30 Jan 2009 23:06:29 +0100

libvirt (0.5.1-4) experimental; urgency=low

  * [2fd5224] apply upstream patch for CVE-2008-5086 (Closes: #509106)

 -- Guido Günther <agx@sigxcpu.org>  Thu, 18 Dec 2008 16:12:00 +0100

libvirt (0.5.1-3) experimental; urgency=low

  * [d30438c] create libvirt log directory (Closes: #508129)
  * [417a23c] qemu: fix parallel/serial mode "tcp" and "unix" 
    (Closes: #507608)

 -- Guido Günther <agx@sigxcpu.org>  Thu, 11 Dec 2008 12:38:01 +0100

libvirt (0.5.1-2) experimental; urgency=low

  * [4cd547b] create /var/run/libvirt (Closes: #507578)
  * [fe96870] merge back master
  * [d46313f] drop patches for issues fixed upstream
     - 0007-also-look-for-usr-bin-kvm.patch
     - 0008-Increase-initial-qemu-monitor-read-timeout.patch
     - 0009-Open-qemu-monitor-log-O_APPEND-instead-of-O_TRUNC.patch
     - 0010-raise-error-on-invalid-volume-format.patch

 -- Guido Günther <agx@sigxcpu.org>  Sat, 06 Dec 2008 10:37:12 +0100

libvirt (0.5.1-1) experimental; urgency=low

  * [d76b3a1] Imported Upstream version 0.5.1 (Closes: #507677, #507547)
  * [2e550ae] enable hal for device enumeration
  * [0d9116a] rotate qemu monitor logs (Closes: #507553) - thanks to
    Harald Staub
  * [5f85e66] depend on logrotate
  * [6e955a3] open qemu monitor O_APPEND instead of O_TRUNC for logrotate
  * [7dbea84] drop 0004-xen-prefer-xenstoraged-driver-for-
    listDomains.patch - applied upstream

 -- Guido Günther <agx@sigxcpu.org>  Fri, 05 Dec 2008 09:36:54 +0100

libvirt (0.5.0-1) experimental; urgency=low

  * [717ef21] Imported Upstream version 0.5.0
  * [b7a1fbd] enable OpenVZ support (Closes: #504597) - thanks to Pierre
    Chifflier for the patch
  * [ee3590a] drop patches, fixed upstream:
        * 0004-support-virtio-and-scsi-disks-in-qemudDomainBlockSta.patch
        * 0005-fix-define-vs.-defined-typos.patch
  * [f4f601f] bump shlibs to 0.5.0

 -- Guido Günther <agx@sigxcpu.org>  Fri, 28 Nov 2008 16:40:38 +0100

libvirt (0.4.6-10) unstable; urgency=low

  * [5878698] cherry-pick patch for CVE-2008-5086 from experimental

 -- Guido Günther <agx@sigxcpu.org>  Thu, 18 Dec 2008 16:59:45 +0100

libvirt (0.4.6-9) unstable; urgency=low

  * [d30438c] create libvirt log directory (Closes: #508129)

 -- Guido Günther <agx@sigxcpu.org>  Mon, 08 Dec 2008 10:12:28 +0100

libvirt (0.4.6-8) unstable; urgency=low

  * [e771da9] drop superflous 0011-Fix-segfault-on-missing-volume-
    format.patch - not needed.

 -- Guido Günther <agx@sigxcpu.org>  Fri, 05 Dec 2008 10:17:01 +0100

libvirt (0.4.6-7) unstable; urgency=low

  * [ea12bd9] create /var/run/libvirt fixes /var/run on tmpfs
    (Closes: #507578)
  * [97e5706] also look for /usr/bin/kvm (Closes: #507547) 
  * [311b4c1] increase initial qemu monitor read timeout 
    (Closes: #499720)
  * [fbe4e00] open qemu monitor log O_APPEND instead of O_TRUNC
  * [f8ce017] raise error on invalid volume format
  * [40edcf8] rotate qemu monitor logs (Closes: #507553) - thanks to
    Harald Staub
  * [46ea43a] fix segfault on missing volume format (Closes: #507677) -
    thanks to Daniel Veillard
  * [ee377f3] bump shlibs version to 0.4.6
  * [504d55d] depend on logrotate

 -- Guido Günther <agx@sigxcpu.org>  Thu, 04 Dec 2008 17:50:45 +0100

libvirt (0.4.6-6) unstable; urgency=low

  * [ff8e9ae] README.Debian: clarify xen configuration
  * [c07c68f] prefer xenstoraged driver for listDomains - avoids seeing "ghost
    domains" due to bugs in several versions of the xen HV

 -- Guido Günther <agx@sigxcpu.org>  Thu, 27 Nov 2008 18:06:48 +0100

libvirt (0.4.6-5) unstable; urgency=low

  * [411ada3] add more details about dnsmasq vs. libvirtd (Closes: #504605)
  * [2f8f07d] add default image dir virt-manager assumes they exist and
    they're used in the SELinux policies too. (Closes: #505577)
  * [9eb3a83] fix #define vs. #defined typos - affects non Linux architectures
    and fixes the build with gcc 4.4 (Closes: #505607) - thanks to Martin
    Michlmayr
  * [0e21634] fix uploader

 -- Guido Günther <agx@sigxcpu.org>  Fri, 14 Nov 2008 14:54:48 +0100

libvirt (0.4.6-4) unstable; urgency=low

  * upload to unstable
  * [50b27f5] add libvirt-suspendonreboot script (Closes: #501155) -
    thanks to Andreas Barth

 -- Guido Günther <agx@sigxcpu.org>  Sat, 01 Nov 2008 19:33:36 +0100

libvirt (0.4.6-3) experimental; urgency=low

  * [8fa5a3c] add a versioned recommends on qemu (Closes: #501692)
  * [d1539bc] recommend pkg-config
  * [f08bb18] explain libvirt group (Closes: #501824)

 -- Guido Günther <agx@sigxcpu.org>  Sun, 12 Oct 2008 20:27:25 +0200

libvirt (0.4.6-2) experimental; urgency=low

  * [2039095] tighten libvirt dependency
  * [06dbe8a] qemu/kvm: fix domain block stats for virtio and scsi devices 

 -- Guido Günther <agx@sigxcpu.org>  Thu, 02 Oct 2008 22:03:05 +0200

libvirt (0.4.6-1) experimental; urgency=low

  * [e20d3d4] Imported Upstream version 0.4.6
  * [0c840ab] disable numactl
  * [ca2c5cb] cleanup doc installation (Closes: #492075)
  * [714ab94] drop 0004-for-kvm-determine-maxVCPUs-at-runtime.patch - applied
    upstream 
  * [e7563a8] drop 0005-fix-crash-when-no-emulator-is-defined-for-kvm-
    qemu.patch - fixed upstream

 -- Guido Guenther <agx@sigxcpu.org>  Thu, 25 Sep 2008 12:31:45 +0200

libvirt (0.4.5-2) experimental; urgency=low

  * [17647cd] libvirt-bin.default: add keytab default
  * [0ef01e7] fix runtime vcpu detection (0004-for-kvm-determine-
    maxVCPUs-at-runtime.patch) (Closes: #495950)
  * [b91e1eb] don't crash when no emulator is defined (0005-fix-crash-
    when-no-emulator-is-defined-for-kvm-qemu.patch)

 -- Guido Guenther <agx@sigxcpu.org>  Mon, 22 Sep 2008 20:11:04 +0200

libvirt (0.4.5-1) experimental; urgency=low

  * [ab8b4e6] Imported Upstream version 0.4.5
  * [4aaef27] tighten dependency on libvirt
  * [fa253be] drop 0002-qemu-path.diff.patch - fixed upstream
  * [87fc2db] drop 0005-check-for-the-existence-of-the-migrate-
    command.patch applied upstream
  * [bc311aa] drop 0006-wrong-open-failure-detection.patch applied
    upstream
  * [38e615d] rebase the remaining patches
  * [9a04bb7] bump shlibs version to 0.4.5
  * [9fadd6f] disable LXC
  * [179c869] build-dep on libselinux1-dev for selinux support

 -- Guido Guenther <agx@sigxcpu.org>  Thu, 18 Sep 2008 19:02:55 +0200

libvirt (0.4.4-3) unstable; urgency=low

  * upload to unstable
  * [96c6727] add /var/cache/libvirt needed by qemuDriver for temporary
    storage
  * [794f95c] bump standards version to 3.8.0
  * [05184af] add README.source

 -- Guido Guenther <agx@sigxcpu.org>  Wed, 23 Jul 2008 11:30:31 -0400

libvirt (0.4.4-2) experimental; urgency=low

  * [facb983] README.Debian explain "default" network startup
  * [395a510] add /var/lib/libvirt needed for the dnsmasq lease file
  * [9c588ac] promote bridge-utils & dnsmasq to Recommends: since
    they're needed for the default NAT network
  * [9ed2cd4] recommend iptables - needed for the default NAT network

 -- Guido Guenther <agx@sigxcpu.org>  Wed, 23 Jul 2008 00:23:58 -0400

libvirt (0.4.4-1) experimental; urgency=low

  * [0ff1e68] new upstream version
  * [2098f96] rebase patches for 0.4.4
  * [abbd15e] enable with-storage-disk now that we have parted1.8
  * [3942b25] start libvirtd by default

 -- Guido Guenther <agx@sigxcpu.org>  Fri, 27 Jun 2008 10:06:00 +0200

libvirt (0.4.2-6) unstable; urgency=low

  * reenable open-iscsi support  - thanks to to the open-iscsi
    maintainers for fixing this up
  * build a libvirt0-dbg package
  * register documentation with doc-base  (Closes: #480294) - thanks to
    Tzafrir Cohen for the patch
  * control: fix typo
  * README.Debian: explain debugging

 -- Guido Guenther <agx@sigxcpu.org>  Thu, 15 May 2008 18:04:20 +0200

libvirt (0.4.2-5) unstable; urgency=low

  * no need to depend on python-all-dev we only build an extension for
    the current python version

 -- Guido Guenther <agx@sigxcpu.org>  Tue, 22 Apr 2008 11:26:13 +0200

libvirt (0.4.2-4) unstable; urgency=low

  * only build-dep on qemu on architectures that have it  
    (Closes: #476290)
  * the packages containing the daemon should suggest polkit

 -- Guido Guenther <agx@sigxcpu.org>  Fri, 18 Apr 2008 10:41:38 +0200

libvirt (0.4.2-3) unstable; urgency=low

  * drop the {build-,}dependency on open-iscsi too 
  * suggest policykit

 -- Guido Guenther <agx@sigxcpu.org>  Mon, 14 Apr 2008 15:27:20 +0200

libvirt (0.4.2-2) unstable; urgency=low

  * disable the iscsi storage backend until #423368 is fixed in unstable
  * disable polkit authentication by default so the libvirt stays accessible
    for members of the libvirt group

 -- Guido Guenther <agx@sigxcpu.org>  Mon, 14 Apr 2008 14:20:23 +0200

libvirt (0.4.2-1) unstable; urgency=low

  * drop no-mac.diff - applied upstream
  * no need to explicitly link against libpthread
  * always enable debugging
  * add Homepage URL
  * add Vcs-{Git,Browser} fields
  * symlink devhelp docs
  * enable policy kit

 -- Guido Guenther <agx@sigxcpu.org>  Fri, 11 Apr 2008 17:54:06 +0200

libvirt (0.4.1-1) experimental; urgency=low

  * new upstream version
       * Xen 3.2 fixes
       * storage pool support
  * partition based storage pools are disabled, since this needs parted 1.8
    which is only in experimental
  * update patches for new upstream release
       * boot-dev-error.diff - applied upstream
       * qemu-parse-error.diff - applied upstream
       * qemu-path.diff - adjust to new hypervisor detection code
       * rediff the rest
  * new patches:
       * no-mac.diff: don't set mac address on tun device since it breaks kvm
  * bump shlibs version 

 -- Guido Guenther <agx@sigxcpu.org>  Fri, 07 Mar 2008 10:17:21 +0100

libvirt (0.4.0-6) unstable; urgency=low

  * depend on libxen-dev (Closes:#467598)
  * allow members of the libvirt group to manage virtual machines

 -- Guido Guenther <agx@sigxcpu.org>  Sun, 02 Mar 2008 16:11:49 +0100

libvirt (0.4.0-5) unstable; urgency=low

  * thanks to the xen maintainers Debian now has a working libxen-dev, so
    enable xen support in the default build (Closes: #453826)
  * recommend netcat-openbsd for unix domain socket support (Closes: #453627)
  * README.Debian: document necessary xend options
  * fix spelling of Python 

 -- Guido Guenther <agx@sigxcpu.org>  Wed, 20 Feb 2008 11:14:22 +0100

libvirt (0.4.0-4) unstable; urgency=low

  * don't segfault on broken boot device configuration (Closes: #463686)
  * don't segfault due to missing errorhandling in the XML parsing code

 -- Guido Guenther <agx@sigxcpu.org>  Tue, 05 Feb 2008 13:12:54 +0100

libvirt (0.4.0-3) unstable; urgency=low

  * add and remove the libvirt group for the socket
  * be a bit more verbose on libvirtd reload
  * depend on adduser since we add the libvirt user
  * don't restart libvirtd on upgrades since it kills running qemus
  * enable debugging via DEB_BUILD_OPTS

 -- Guido Guenther <agx@sigxcpu.org>  Sun, 03 Feb 2008 14:21:46 +0100

libvirt (0.4.0-2) unstable; urgency=low

  * libvirt-bin.init: fix the reload target
  * add configuration examples

 -- Guido Guenther <agx@sigxcpu.org>  Sat, 15 Dec 2007 18:59:11 +0100

libvirt (0.4.0-1) unstable; urgency=low

  * new upstream version
  * enable sasl support
  * leave policykit support disabled since it's not in unstable yet
  * bump shlibs version
  * remove CVS metadata
  * rediff patches
  * libvirtd-bin.init: libvirtd supports reload

 -- Guido Guenther <agx@sigxcpu.org>  Fri, 21 Dec 2007 16:49:13 +0100

libvirt (0.3.3-6) unstable; urgency=low

  * don't include precompiled examples in the doc package (Closes: #456825)
  * remove RHism from manpage (Closes: #455859)
  * bump standards version

 -- Guido Guenther <agx@sigxcpu.org>  Wed, 19 Dec 2007 13:45:58 +0100

libvirt (0.3.3-5.xen0) unstable; urgency=low

  * rebuild with xen support

 -- Guido Guenther <agx@sigxcpu.org>  Tue, 08 Jan 2008 11:00:24 +0100

libvirt (0.3.3-5) unstable; urgency=low

  * make libs match overrides
  * move to team maintenance
  * suggest dnsmasq and bridge-utils for qemu networking
  * remove stale PID files

 -- Guido Guenther <agx@sigxcpu.org>  Thu, 13 Dec 2007 21:34:16 +0100

libvirt (0.3.3-4.xen0) unstable; urgency=low

  * UNRELEASED
  * build with xen support
  * debian/control: we also support xen

 -- Guido Guenther <agx@sigxcpu.org>  Thu, 06 Dec 2007 15:43:03 +0100

libvirt (0.3.3-4) unstable; urgency=low

  * put packages into the proper sections
  * fix messed up Standards-Version (Closes: #453900)

 -- Guido Guenther <agx@sigxcpu.org>  Sun, 02 Dec 2007 14:50:11 +0100

libvirt (0.3.3-3.xen0) unstable; urgency=low

  * build with xen support - depend on our hacked up xen-utils for that

 --  Guido Guenther <agx@sigxcpu.org>  Sat, 01 Dec 2007 16:27:32 +0000

libvirt (0.3.3-3) unstable; urgency=low

  * add initscript to start libvirtd

 -- Guido Guenther <agx@sigxcpu.org>  Wed, 28 Nov 2007 10:30:29 +0100

libvirt (0.3.3-2) unstable; urgency=low

  * debian/copyright:
      * update FSF address
      * update upstream author and copyright information
  * install the virsh manpage
  * use binary:Version instead of Source-Version

 -- Guido Guenther <agx@sigxcpu.org>  Fri, 23 Nov 2007 22:31:26 +0100

libvirt (0.3.3-1) unstable; urgency=low

  * repackage for Debian (Closes: #384300)
  * enable avahi
  * build with qemu/kvm support
  * disable xen support until #402249 is fixed
  * disable qemu autonetwork for now, causes libvirtd to seqfault
  * fix path to kvm
  * switch off DH_VERBOSE
  * thanks to the Ubuntu maintainers for their work!

 -- Guido Guenther <agx@sigxcpu.org>  Fri, 23 Nov 2007 01:58:56 +0100

libvirt (0.3.3-0ubuntu1) hardy; urgency=low

  * New upstream release.
  * Update maintainer.

 -- Soren Hansen <soren@ubuntu.com>  Wed, 14 Nov 2007 23:09:33 +0100

libvirt (0.3.0-0ubuntu2) gutsy; urgency=low

  * Add lingnutls-dev Build-Dep.

 -- Fabio M. Di Nitto <fabbione@ubuntu.com>  Mon, 16 Jul 2007 12:10:41 +0200

libvirt (0.3.0-0ubuntu1) gutsy; urgency=low

  * Import new upstram release that can actually build on xen-3.1.

 -- Fabio M. Di Nitto <fabbione@ubuntu.com>  Mon, 16 Jul 2007 10:23:04 +0200

libvirt (0.2.2-0ubuntu1) gutsy; urgency=low

  * Depends on libxen3.1-dev.

 -- Chuck Short <zulcss@ubuntu.com>  Fri, 13 Jul 2007 11:04:00 -0400

libvirt (0.2.2-0ubuntu0) gutsy; urgency=low

  * New upstream version.
  * Updated libvirt-bin.install, thanks to Marcelo Boveto Shima.

 -- Chuck Short <zulcss@ubuntu.com>  Sun, 24 Jun 2007 09:54:54 -0400

libvirt (0.1.8-0ubuntu2) feisty; urgency=low

  * Rebuild for python2.5 as the default python version.

 -- Matthias Klose <doko@ubuntu.com>  Fri, 12 Jan 2007 13:21:55 +0000

libvirt (0.1.8-0ubuntu1) feisty; urgency=low

  * Initial release

 -- Andrew Mitchell <ajmitch@ubuntu.com>  Mon, 23 Oct 2006 20:00:28 +1300
<|MERGE_RESOLUTION|>--- conflicted
+++ resolved
@@ -1,10 +1,3 @@
-<<<<<<< HEAD
-libvirt (0.7.6-1~bpo50+1) lenny-backports; urgency=low
-
-  * Rebuild for lenny-backports.
-
- -- Guido Günther <agx@sigxcpu.org>  Fri, 12 Feb 2010 09:19:47 +0100
-=======
 libvirt (0.8.1-2) unstable; urgency=low
 
   * [41aea79] Drop patchsys-quilt since this package is 3.0 (quilt) now.
@@ -111,7 +104,12 @@
     interface type="network" work again. (Closes: #565767)
 
  -- Guido Günther <agx@sigxcpu.org>  Sun, 14 Feb 2010 18:22:30 +0100
->>>>>>> 791be4ca
+
+libvirt (0.7.6-1~bpo50+1) lenny-backports; urgency=low
+
+  * Rebuild for lenny-backports.
+
+ -- Guido Günther <agx@sigxcpu.org>  Fri, 12 Feb 2010 09:19:47 +0100
 
 libvirt (0.7.6-1) unstable; urgency=low
 
