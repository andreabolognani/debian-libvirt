--- conflicted
+++ resolved
@@ -1,21 +1,3 @@
-<<<<<<< HEAD
-libvirt (0.9.8-2~bpo60+2) squeeze-backports; urgency=low
-
-  * [69fd64c] Don't fail if we can't setup avahi otherwise we'd
-    have to make avahi a hard dependency.
-
- -- Guido Günther <agx@sigxcpu.org>  Sat, 14 Jan 2012 21:02:16 +0100
-
-libvirt (0.9.8-2~bpo60+1) squeeze-backports; urgency=low
-
-  * Rebuild for squeeze-backports.
-  * [82758c4] Use dh_pycentral on Squeez
-  * [e9ebaaf] Use XS-Python-Version instead of X-Python-Version
-    since we still use dh_pycentral
-  * [c754689] Disable the testsuite for backport builds
-
- -- Guido Günther <agx@sigxcpu.org>  Tue, 10 Jan 2012 20:16:01 +0100
-=======
 libvirt (0.9.11-2) unstable; urgency=low
 
   * [70dcb2e] Make module-init-tools a linux-any dependency
@@ -95,7 +77,23 @@
   * [77eb5a4] Update symbols file
 
  -- Guido Günther <agx@sigxcpu.org>  Tue, 10 Jan 2012 13:40:41 +0100
->>>>>>> 8c60cd9b
+
+libvirt (0.9.8-2~bpo60+2) squeeze-backports; urgency=low
+
+  * [69fd64c] Don't fail if we can't setup avahi otherwise we'd
+    have to make avahi a hard dependency.
+
+ -- Guido Günther <agx@sigxcpu.org>  Sat, 14 Jan 2012 21:02:16 +0100
+
+libvirt (0.9.8-2~bpo60+1) squeeze-backports; urgency=low
+
+  * Rebuild for squeeze-backports.
+  * [82758c4] Use dh_pycentral on Squeez
+  * [e9ebaaf] Use XS-Python-Version instead of X-Python-Version
+    since we still use dh_pycentral
+  * [c754689] Disable the testsuite for backport builds
+
+ -- Guido Günther <agx@sigxcpu.org>  Tue, 10 Jan 2012 20:16:01 +0100
 
 libvirt (0.9.8-2) unstable; urgency=low
 
