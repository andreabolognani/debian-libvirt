--- conflicted
+++ resolved
@@ -1,12 +1,3 @@
-<<<<<<< HEAD
-libvirt (1.0.0-2) unstable; urgency=low
-
-  * Upload to unstable
-  * [dca42fb] Rely on DBus activation for hal (Closes: #694020)
-  * [cbb8fd5] Disable firewalld since this would make us hard depend on DBus
-
- -- Guido Günther <agx@sigxcpu.org>  Mon, 26 Nov 2012 22:10:17 +0100
-=======
 libvirt (1.0.2~rc1-1) experimental; urgency=low
 
   * [5ce607c] Make python-libvirt depend on the exact same libvirt0 version
@@ -62,7 +53,6 @@
   * [a05c9c7] Update symbols
 
  -- Guido Günther <agx@sigxcpu.org>  Thu, 13 Dec 2012 18:54:12 +0100
->>>>>>> f9bad6c7
 
 libvirt (1.0.0-1) experimental; urgency=low
 
@@ -165,6 +155,14 @@
   * [8d4f9dc] Enable sheepdog support
 
  -- Guido Günther <agx@sigxcpu.org>  Thu, 06 Sep 2012 13:06:02 +0200
+
+libvirt (1.0.0-2) unstable; urgency=low
+
+  * Upload to unstable
+  * [dca42fb] Rely on DBus activation for hal (Closes: #694020)
+  * [cbb8fd5] Disable firewalld since this would make us hard depend on DBus
+
+ -- Guido Günther <agx@sigxcpu.org>  Mon, 26 Nov 2012 22:10:17 +0100
 
 libvirt (0.10.0-1) experimental; urgency=low
 
