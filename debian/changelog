--- conflicted
+++ resolved
@@ -1,17 +1,15 @@
-<<<<<<< HEAD
-libvirt (0.3.3-3.xen0) unstable; urgency=low
-
-  * build with xen support - depend on our hacked up xen-utils for that
-
- --  Guido Guenther <agx@sigxcpu.org>  Sat, 01 Dec 2007 16:27:32 +0000
-=======
 libvirt (0.3.3-4) unstable; urgency=low
 
   * put packages into the proper sections
   * fix messed up Standards-Version (Closes: #453900)
 
  -- Guido Guenther <agx@sigxcpu.org>  Sun, 02 Dec 2007 14:50:11 +0100
->>>>>>> c6e09c6a
+
+libvirt (0.3.3-3.xen0) unstable; urgency=low
+
+  * build with xen support - depend on our hacked up xen-utils for that
+
+ --  Guido Guenther <agx@sigxcpu.org>  Sat, 01 Dec 2007 16:27:32 +0000
 
 libvirt (0.3.3-3) unstable; urgency=low
 
