#!/bin/sh
# install - install a program, script, or datafile

<<<<<<< HEAD
scriptversion=2011-11-20.07; # UTC
=======
scriptversion=2011-01-19.21; # UTC
>>>>>>> c90d7567

# This originates from X11R5 (mit/util/scripts/install.sh), which was
# later released in X11R6 (xc/config/util/install.sh) with the
# following copyright and license.
#
# Copyright (C) 1994 X Consortium
#
# Permission is hereby granted, free of charge, to any person obtaining a copy
# of this software and associated documentation files (the "Software"), to
# deal in the Software without restriction, including without limitation the
# rights to use, copy, modify, merge, publish, distribute, sublicense, and/or
# sell copies of the Software, and to permit persons to whom the Software is
# furnished to do so, subject to the following conditions:
#
# The above copyright notice and this permission notice shall be included in
# all copies or substantial portions of the Software.
#
# THE SOFTWARE IS PROVIDED "AS IS", WITHOUT WARRANTY OF ANY KIND, EXPRESS OR
# IMPLIED, INCLUDING BUT NOT LIMITED TO THE WARRANTIES OF MERCHANTABILITY,
# FITNESS FOR A PARTICULAR PURPOSE AND NONINFRINGEMENT.  IN NO EVENT SHALL THE
# X CONSORTIUM BE LIABLE FOR ANY CLAIM, DAMAGES OR OTHER LIABILITY, WHETHER IN
# AN ACTION OF CONTRACT, TORT OR OTHERWISE, ARISING FROM, OUT OF OR IN CONNEC-
# TION WITH THE SOFTWARE OR THE USE OR OTHER DEALINGS IN THE SOFTWARE.
#
# Except as contained in this notice, the name of the X Consortium shall not
# be used in advertising or otherwise to promote the sale, use or other deal-
# ings in this Software without prior written authorization from the X Consor-
# tium.
#
#
# FSF changes to this file are in the public domain.
#
# Calling this script install-sh is preferred over install.sh, to prevent
# 'make' implicit rules from creating a file called install from it
# when there is no Makefile.
#
# This script is compatible with the BSD install script, but was written
# from scratch.

nl='
'
IFS=" ""	$nl"

# set DOITPROG to echo to test this script

# Don't use :- since 4.3BSD and earlier shells don't like it.
doit=${DOITPROG-}
if test -z "$doit"; then
  doit_exec=exec
else
  doit_exec=$doit
fi

# Put in absolute file names if you don't have them in your path;
# or use environment vars.

chgrpprog=${CHGRPPROG-chgrp}
chmodprog=${CHMODPROG-chmod}
chownprog=${CHOWNPROG-chown}
cmpprog=${CMPPROG-cmp}
cpprog=${CPPROG-cp}
mkdirprog=${MKDIRPROG-mkdir}
mvprog=${MVPROG-mv}
rmprog=${RMPROG-rm}
stripprog=${STRIPPROG-strip}

posix_glob='?'
initialize_posix_glob='
  test "$posix_glob" != "?" || {
    if (set -f) 2>/dev/null; then
      posix_glob=
    else
      posix_glob=:
    fi
  }
'

posix_mkdir=

# Desired mode of installed file.
mode=0755

chgrpcmd=
chmodcmd=$chmodprog
chowncmd=
mvcmd=$mvprog
rmcmd="$rmprog -f"
stripcmd=

src=
dst=
dir_arg=
dst_arg=

copy_on_change=false
no_target_directory=

usage="\
Usage: $0 [OPTION]... [-T] SRCFILE DSTFILE
   or: $0 [OPTION]... SRCFILES... DIRECTORY
   or: $0 [OPTION]... -t DIRECTORY SRCFILES...
   or: $0 [OPTION]... -d DIRECTORIES...

In the 1st form, copy SRCFILE to DSTFILE.
In the 2nd and 3rd, copy all SRCFILES to DIRECTORY.
In the 4th, create DIRECTORIES.

Options:
     --help     display this help and exit.
     --version  display version info and exit.

  -c            (ignored)
  -C            install only if different (preserve the last data modification time)
  -d            create directories instead of installing files.
  -g GROUP      $chgrpprog installed files to GROUP.
  -m MODE       $chmodprog installed files to MODE.
  -o USER       $chownprog installed files to USER.
  -s            $stripprog installed files.
  -t DIRECTORY  install into DIRECTORY.
  -T            report an error if DSTFILE is a directory.

Environment variables override the default commands:
  CHGRPPROG CHMODPROG CHOWNPROG CMPPROG CPPROG MKDIRPROG MVPROG
  RMPROG STRIPPROG
"

while test $# -ne 0; do
  case $1 in
    -c) ;;

    -C) copy_on_change=true;;

    -d) dir_arg=true;;

    -g) chgrpcmd="$chgrpprog $2"
	shift;;

    --help) echo "$usage"; exit $?;;

    -m) mode=$2
	case $mode in
	  *' '* | *'	'* | *'
'*	  | *'*'* | *'?'* | *'['*)
	    echo "$0: invalid mode: $mode" >&2
	    exit 1;;
	esac
	shift;;

    -o) chowncmd="$chownprog $2"
	shift;;

    -s) stripcmd=$stripprog;;

    -t) dst_arg=$2
<<<<<<< HEAD
	# Protect names problematic for 'test' and other utilities.
=======
	# Protect names problematic for `test' and other utilities.
>>>>>>> c90d7567
	case $dst_arg in
	  -* | [=\(\)!]) dst_arg=./$dst_arg;;
	esac
	shift;;

    -T) no_target_directory=true;;

    --version) echo "$0 $scriptversion"; exit $?;;

    --)	shift
	break;;

    -*)	echo "$0: invalid option: $1" >&2
	exit 1;;

    *)  break;;
  esac
  shift
done

if test $# -ne 0 && test -z "$dir_arg$dst_arg"; then
  # When -d is used, all remaining arguments are directories to create.
  # When -t is used, the destination is already specified.
  # Otherwise, the last argument is the destination.  Remove it from $@.
  for arg
  do
    if test -n "$dst_arg"; then
      # $@ is not empty: it contains at least $arg.
      set fnord "$@" "$dst_arg"
      shift # fnord
    fi
    shift # arg
    dst_arg=$arg
<<<<<<< HEAD
    # Protect names problematic for 'test' and other utilities.
=======
    # Protect names problematic for `test' and other utilities.
>>>>>>> c90d7567
    case $dst_arg in
      -* | [=\(\)!]) dst_arg=./$dst_arg;;
    esac
  done
fi

if test $# -eq 0; then
  if test -z "$dir_arg"; then
    echo "$0: no input file specified." >&2
    exit 1
  fi
  # It's OK to call 'install-sh -d' without argument.
  # This can happen when creating conditional directories.
  exit 0
fi

if test -z "$dir_arg"; then
  do_exit='(exit $ret); exit $ret'
  trap "ret=129; $do_exit" 1
  trap "ret=130; $do_exit" 2
  trap "ret=141; $do_exit" 13
  trap "ret=143; $do_exit" 15

  # Set umask so as not to create temps with too-generous modes.
  # However, 'strip' requires both read and write access to temps.
  case $mode in
    # Optimize common cases.
    *644) cp_umask=133;;
    *755) cp_umask=22;;

    *[0-7])
      if test -z "$stripcmd"; then
	u_plus_rw=
      else
	u_plus_rw='% 200'
      fi
      cp_umask=`expr '(' 777 - $mode % 1000 ')' $u_plus_rw`;;
    *)
      if test -z "$stripcmd"; then
	u_plus_rw=
      else
	u_plus_rw=,u+rw
      fi
      cp_umask=$mode$u_plus_rw;;
  esac
fi

for src
do
<<<<<<< HEAD
  # Protect names problematic for 'test' and other utilities.
=======
  # Protect names problematic for `test' and other utilities.
>>>>>>> c90d7567
  case $src in
    -* | [=\(\)!]) src=./$src;;
  esac

  if test -n "$dir_arg"; then
    dst=$src
    dstdir=$dst
    test -d "$dstdir"
    dstdir_status=$?
  else

    # Waiting for this to be detected by the "$cpprog $src $dsttmp" command
    # might cause directories to be created, which would be especially bad
    # if $src (and thus $dsttmp) contains '*'.
    if test ! -f "$src" && test ! -d "$src"; then
      echo "$0: $src does not exist." >&2
      exit 1
    fi

    if test -z "$dst_arg"; then
      echo "$0: no destination specified." >&2
      exit 1
    fi
    dst=$dst_arg

    # If destination is a directory, append the input filename; won't work
    # if double slashes aren't ignored.
    if test -d "$dst"; then
      if test -n "$no_target_directory"; then
	echo "$0: $dst_arg: Is a directory" >&2
	exit 1
      fi
      dstdir=$dst
      dst=$dstdir/`basename "$src"`
      dstdir_status=0
    else
      # Prefer dirname, but fall back on a substitute if dirname fails.
      dstdir=`
	(dirname "$dst") 2>/dev/null ||
	expr X"$dst" : 'X\(.*[^/]\)//*[^/][^/]*/*$' \| \
	     X"$dst" : 'X\(//\)[^/]' \| \
	     X"$dst" : 'X\(//\)$' \| \
	     X"$dst" : 'X\(/\)' \| . 2>/dev/null ||
	echo X"$dst" |
	    sed '/^X\(.*[^/]\)\/\/*[^/][^/]*\/*$/{
		   s//\1/
		   q
		 }
		 /^X\(\/\/\)[^/].*/{
		   s//\1/
		   q
		 }
		 /^X\(\/\/\)$/{
		   s//\1/
		   q
		 }
		 /^X\(\/\).*/{
		   s//\1/
		   q
		 }
		 s/.*/./; q'
      `

      test -d "$dstdir"
      dstdir_status=$?
    fi
  fi

  obsolete_mkdir_used=false

  if test $dstdir_status != 0; then
    case $posix_mkdir in
      '')
	# Create intermediate dirs using mode 755 as modified by the umask.
	# This is like FreeBSD 'install' as of 1997-10-28.
	umask=`umask`
	case $stripcmd.$umask in
	  # Optimize common cases.
	  *[2367][2367]) mkdir_umask=$umask;;
	  .*0[02][02] | .[02][02] | .[02]) mkdir_umask=22;;

	  *[0-7])
	    mkdir_umask=`expr $umask + 22 \
	      - $umask % 100 % 40 + $umask % 20 \
	      - $umask % 10 % 4 + $umask % 2
	    `;;
	  *) mkdir_umask=$umask,go-w;;
	esac

	# With -d, create the new directory with the user-specified mode.
	# Otherwise, rely on $mkdir_umask.
	if test -n "$dir_arg"; then
	  mkdir_mode=-m$mode
	else
	  mkdir_mode=
	fi

	posix_mkdir=false
	case $umask in
	  *[123567][0-7][0-7])
	    # POSIX mkdir -p sets u+wx bits regardless of umask, which
	    # is incompatible with FreeBSD 'install' when (umask & 300) != 0.
	    ;;
	  *)
	    tmpdir=${TMPDIR-/tmp}/ins$RANDOM-$$
	    trap 'ret=$?; rmdir "$tmpdir/d" "$tmpdir" 2>/dev/null; exit $ret' 0

	    if (umask $mkdir_umask &&
		exec $mkdirprog $mkdir_mode -p -- "$tmpdir/d") >/dev/null 2>&1
	    then
	      if test -z "$dir_arg" || {
		   # Check for POSIX incompatibilities with -m.
		   # HP-UX 11.23 and IRIX 6.5 mkdir -m -p sets group- or
		   # other-writable bit of parent directory when it shouldn't.
		   # FreeBSD 6.1 mkdir -m -p sets mode of existing directory.
		   ls_ld_tmpdir=`ls -ld "$tmpdir"`
		   case $ls_ld_tmpdir in
		     d????-?r-*) different_mode=700;;
		     d????-?--*) different_mode=755;;
		     *) false;;
		   esac &&
		   $mkdirprog -m$different_mode -p -- "$tmpdir" && {
		     ls_ld_tmpdir_1=`ls -ld "$tmpdir"`
		     test "$ls_ld_tmpdir" = "$ls_ld_tmpdir_1"
		   }
		 }
	      then posix_mkdir=:
	      fi
	      rmdir "$tmpdir/d" "$tmpdir"
	    else
	      # Remove any dirs left behind by ancient mkdir implementations.
	      rmdir ./$mkdir_mode ./-p ./-- 2>/dev/null
	    fi
	    trap '' 0;;
	esac;;
    esac

    if
      $posix_mkdir && (
	umask $mkdir_umask &&
	$doit_exec $mkdirprog $mkdir_mode -p -- "$dstdir"
      )
    then :
    else

      # The umask is ridiculous, or mkdir does not conform to POSIX,
      # or it failed possibly due to a race condition.  Create the
      # directory the slow way, step by step, checking for races as we go.

      case $dstdir in
	/*) prefix='/';;
	[-=\(\)!]*) prefix='./';;
	*)  prefix='';;
      esac

      eval "$initialize_posix_glob"

      oIFS=$IFS
      IFS=/
      $posix_glob set -f
      set fnord $dstdir
      shift
      $posix_glob set +f
      IFS=$oIFS

      prefixes=

      for d
      do
	test X"$d" = X && continue

	prefix=$prefix$d
	if test -d "$prefix"; then
	  prefixes=
	else
	  if $posix_mkdir; then
	    (umask=$mkdir_umask &&
	     $doit_exec $mkdirprog $mkdir_mode -p -- "$dstdir") && break
	    # Don't fail if two instances are running concurrently.
	    test -d "$prefix" || exit 1
	  else
	    case $prefix in
	      *\'*) qprefix=`echo "$prefix" | sed "s/'/'\\\\\\\\''/g"`;;
	      *) qprefix=$prefix;;
	    esac
	    prefixes="$prefixes '$qprefix'"
	  fi
	fi
	prefix=$prefix/
      done

      if test -n "$prefixes"; then
	# Don't fail if two instances are running concurrently.
	(umask $mkdir_umask &&
	 eval "\$doit_exec \$mkdirprog $prefixes") ||
	  test -d "$dstdir" || exit 1
	obsolete_mkdir_used=true
      fi
    fi
  fi

  if test -n "$dir_arg"; then
    { test -z "$chowncmd" || $doit $chowncmd "$dst"; } &&
    { test -z "$chgrpcmd" || $doit $chgrpcmd "$dst"; } &&
    { test "$obsolete_mkdir_used$chowncmd$chgrpcmd" = false ||
      test -z "$chmodcmd" || $doit $chmodcmd $mode "$dst"; } || exit 1
  else

    # Make a couple of temp file names in the proper directory.
    dsttmp=$dstdir/_inst.$$_
    rmtmp=$dstdir/_rm.$$_

    # Trap to clean up those temp files at exit.
    trap 'ret=$?; rm -f "$dsttmp" "$rmtmp" && exit $ret' 0

    # Copy the file name to the temp name.
    (umask $cp_umask && $doit_exec $cpprog "$src" "$dsttmp") &&

    # and set any options; do chmod last to preserve setuid bits.
    #
    # If any of these fail, we abort the whole thing.  If we want to
    # ignore errors from any of these, just make sure not to ignore
    # errors from the above "$doit $cpprog $src $dsttmp" command.
    #
    { test -z "$chowncmd" || $doit $chowncmd "$dsttmp"; } &&
    { test -z "$chgrpcmd" || $doit $chgrpcmd "$dsttmp"; } &&
    { test -z "$stripcmd" || $doit $stripcmd "$dsttmp"; } &&
    { test -z "$chmodcmd" || $doit $chmodcmd $mode "$dsttmp"; } &&

    # If -C, don't bother to copy if it wouldn't change the file.
    if $copy_on_change &&
       old=`LC_ALL=C ls -dlL "$dst"	2>/dev/null` &&
       new=`LC_ALL=C ls -dlL "$dsttmp"	2>/dev/null` &&

       eval "$initialize_posix_glob" &&
       $posix_glob set -f &&
       set X $old && old=:$2:$4:$5:$6 &&
       set X $new && new=:$2:$4:$5:$6 &&
       $posix_glob set +f &&

       test "$old" = "$new" &&
       $cmpprog "$dst" "$dsttmp" >/dev/null 2>&1
    then
      rm -f "$dsttmp"
    else
      # Rename the file to the real destination.
      $doit $mvcmd -f "$dsttmp" "$dst" 2>/dev/null ||

      # The rename failed, perhaps because mv can't rename something else
      # to itself, or perhaps because mv is so ancient that it does not
      # support -f.
      {
	# Now remove or move aside any old file at destination location.
	# We try this two ways since rm can't unlink itself on some
	# systems and the destination file might be busy for other
	# reasons.  In this case, the final cleanup might fail but the new
	# file should still install successfully.
	{
	  test ! -f "$dst" ||
	  $doit $rmcmd -f "$dst" 2>/dev/null ||
	  { $doit $mvcmd -f "$dst" "$rmtmp" 2>/dev/null &&
	    { $doit $rmcmd -f "$rmtmp" 2>/dev/null; :; }
	  } ||
	  { echo "$0: cannot unlink or rename $dst" >&2
	    (exit 1); exit 1
	  }
	} &&

	# Now rename the file to the real destination.
	$doit $mvcmd "$dsttmp" "$dst"
      }
    fi || exit 1

    trap '' 0
  fi
done

# Local variables:
# eval: (add-hook 'write-file-hooks 'time-stamp)
# time-stamp-start: "scriptversion="
# time-stamp-format: "%:y-%02m-%02d.%02H"
# time-stamp-time-zone: "UTC"
# time-stamp-end: "; # UTC"
# End:<|MERGE_RESOLUTION|>--- conflicted
+++ resolved
@@ -1,11 +1,7 @@
 #!/bin/sh
 # install - install a program, script, or datafile
 
-<<<<<<< HEAD
-scriptversion=2011-11-20.07; # UTC
-=======
 scriptversion=2011-01-19.21; # UTC
->>>>>>> c90d7567
 
 # This originates from X11R5 (mit/util/scripts/install.sh), which was
 # later released in X11R6 (xc/config/util/install.sh) with the
@@ -39,7 +35,7 @@
 # FSF changes to this file are in the public domain.
 #
 # Calling this script install-sh is preferred over install.sh, to prevent
-# 'make' implicit rules from creating a file called install from it
+# `make' implicit rules from creating a file called install from it
 # when there is no Makefile.
 #
 # This script is compatible with the BSD install script, but was written
@@ -160,11 +156,7 @@
     -s) stripcmd=$stripprog;;
 
     -t) dst_arg=$2
-<<<<<<< HEAD
-	# Protect names problematic for 'test' and other utilities.
-=======
 	# Protect names problematic for `test' and other utilities.
->>>>>>> c90d7567
 	case $dst_arg in
 	  -* | [=\(\)!]) dst_arg=./$dst_arg;;
 	esac
@@ -198,11 +190,7 @@
     fi
     shift # arg
     dst_arg=$arg
-<<<<<<< HEAD
-    # Protect names problematic for 'test' and other utilities.
-=======
     # Protect names problematic for `test' and other utilities.
->>>>>>> c90d7567
     case $dst_arg in
       -* | [=\(\)!]) dst_arg=./$dst_arg;;
     esac
@@ -214,7 +202,7 @@
     echo "$0: no input file specified." >&2
     exit 1
   fi
-  # It's OK to call 'install-sh -d' without argument.
+  # It's OK to call `install-sh -d' without argument.
   # This can happen when creating conditional directories.
   exit 0
 fi
@@ -252,11 +240,7 @@
 
 for src
 do
-<<<<<<< HEAD
-  # Protect names problematic for 'test' and other utilities.
-=======
   # Protect names problematic for `test' and other utilities.
->>>>>>> c90d7567
   case $src in
     -* | [=\(\)!]) src=./$src;;
   esac
@@ -370,7 +354,7 @@
 	      if test -z "$dir_arg" || {
 		   # Check for POSIX incompatibilities with -m.
 		   # HP-UX 11.23 and IRIX 6.5 mkdir -m -p sets group- or
-		   # other-writable bit of parent directory when it shouldn't.
+		   # other-writeable bit of parent directory when it shouldn't.
 		   # FreeBSD 6.1 mkdir -m -p sets mode of existing directory.
 		   ls_ld_tmpdir=`ls -ld "$tmpdir"`
 		   case $ls_ld_tmpdir in
