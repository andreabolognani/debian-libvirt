#! /bin/sh
# Common stub for a few missing GNU programs while installing.

<<<<<<< HEAD
scriptversion=2012-01-06.18; # UTC

# Copyright (C) 1996-2012 Free Software Foundation, Inc.
=======
scriptversion=2012-01-06.13; # UTC

# Copyright (C) 1996, 1997, 1999, 2000, 2002, 2003, 2004, 2005, 2006,
# 2008, 2009, 2010, 2011, 2012 Free Software Foundation, Inc.
>>>>>>> c90d7567
# Originally by Fran,cois Pinard <pinard@iro.umontreal.ca>, 1996.

# This program is free software; you can redistribute it and/or modify
# it under the terms of the GNU General Public License as published by
# the Free Software Foundation; either version 2, or (at your option)
# any later version.

# This program is distributed in the hope that it will be useful,
# but WITHOUT ANY WARRANTY; without even the implied warranty of
# MERCHANTABILITY or FITNESS FOR A PARTICULAR PURPOSE.  See the
# GNU General Public License for more details.

# You should have received a copy of the GNU General Public License
# along with this program.  If not, see <http://www.gnu.org/licenses/>.

# As a special exception to the GNU General Public License, if you
# distribute this file as part of a program that contains a
# configuration script generated by Autoconf, you may include it under
# the same distribution terms that you use for the rest of that program.

if test $# -eq 0; then
  echo 1>&2 "Try '$0 --help' for more information"
  exit 1
fi

run=:
sed_output='s/.* --output[ =]\([^ ]*\).*/\1/p'
sed_minuso='s/.* -o \([^ ]*\).*/\1/p'

# In the cases where this matters, 'missing' is being run in the
# srcdir already.
if test -f configure.ac; then
  configure_ac=configure.ac
else
  configure_ac=configure.in
fi

msg="missing on your system"

case $1 in
--run)
  # Try to run requested program, and just exit if it succeeds.
  run=
  shift
  "$@" && exit 0
  # Exit code 63 means version mismatch.  This often happens
  # when the user try to use an ancient version of a tool on
  # a file that requires a minimum version.  In this case we
  # we should proceed has if the program had been absent, or
  # if --run hadn't been passed.
  if test $? = 63; then
    run=:
    msg="probably too old"
  fi
  ;;

  -h|--h|--he|--hel|--help)
    echo "\
$0 [OPTION]... PROGRAM [ARGUMENT]...

Handle 'PROGRAM [ARGUMENT]...' for when PROGRAM is missing, or return an
error status if there is no known handling for PROGRAM.

Options:
  -h, --help      display this help and exit
  -v, --version   output version information and exit
  --run           try to run the given command, and emulate it if it fails

Supported PROGRAM values:
  aclocal      touch file 'aclocal.m4'
  autoconf     touch file 'configure'
  autoheader   touch file 'config.h.in'
  autom4te     touch the output file, or create a stub one
  automake     touch all 'Makefile.in' files
  bison        create 'y.tab.[ch]', if possible, from existing .[ch]
  flex         create 'lex.yy.c', if possible, from existing .c
  help2man     touch the output file
  lex          create 'lex.yy.c', if possible, from existing .c
  makeinfo     touch the output file
<<<<<<< HEAD
  yacc         create 'y.tab.[ch]', if possible, from existing .[ch]
=======
  yacc         create \`y.tab.[ch]', if possible, from existing .[ch]
>>>>>>> c90d7567

Version suffixes to PROGRAM as well as the prefixes 'gnu-', 'gnu', and
'g' are ignored when checking the name.

Send bug reports to <bug-automake@gnu.org>."
    exit $?
    ;;

  -v|--v|--ve|--ver|--vers|--versi|--versio|--version)
    echo "missing $scriptversion (GNU Automake)"
    exit $?
    ;;

  -*)
    echo 1>&2 "$0: Unknown '$1' option"
    echo 1>&2 "Try '$0 --help' for more information"
    exit 1
    ;;

esac

# normalize program name to check for.
program=`echo "$1" | sed '
  s/^gnu-//; t
  s/^gnu//; t
  s/^g//; t'`

# Now exit if we have it, but it failed.  Also exit now if we
# don't have it and --version was passed (most likely to detect
# the program).  This is about non-GNU programs, so use $1 not
# $program.
case $1 in
  lex*|yacc*)
    # Not GNU programs, they don't have --version.
    ;;

  *)
    if test -z "$run" && ($1 --version) > /dev/null 2>&1; then
       # We have it, but it failed.
       exit 1
    elif test "x$2" = "x--version" || test "x$2" = "x--help"; then
       # Could not run --version or --help.  This is probably someone
       # running '$TOOL --version' or '$TOOL --help' to check whether
       # $TOOL exists and not knowing $TOOL uses missing.
       exit 1
    fi
    ;;
esac

# If it does not exist, or fails to run (possibly an outdated version),
# try to emulate it.
case $program in
  aclocal*)
    echo 1>&2 "\
WARNING: '$1' is $msg.  You should only need it if
         you modified 'acinclude.m4' or '${configure_ac}'.  You might want
         to install the Automake and Perl packages.  Grab them from
         any GNU archive site."
    touch aclocal.m4
    ;;

  autoconf*)
    echo 1>&2 "\
WARNING: '$1' is $msg.  You should only need it if
         you modified '${configure_ac}'.  You might want to install the
         Autoconf and GNU m4 packages.  Grab them from any GNU
         archive site."
    touch configure
    ;;

  autoheader*)
    echo 1>&2 "\
WARNING: '$1' is $msg.  You should only need it if
         you modified 'acconfig.h' or '${configure_ac}'.  You might want
         to install the Autoconf and GNU m4 packages.  Grab them
         from any GNU archive site."
    files=`sed -n 's/^[ ]*A[CM]_CONFIG_HEADER(\([^)]*\)).*/\1/p' ${configure_ac}`
    test -z "$files" && files="config.h"
    touch_files=
    for f in $files; do
      case $f in
      *:*) touch_files="$touch_files "`echo "$f" |
				       sed -e 's/^[^:]*://' -e 's/:.*//'`;;
      *) touch_files="$touch_files $f.in";;
      esac
    done
    touch $touch_files
    ;;

  automake*)
    echo 1>&2 "\
WARNING: '$1' is $msg.  You should only need it if
         you modified 'Makefile.am', 'acinclude.m4' or '${configure_ac}'.
         You might want to install the Automake and Perl packages.
         Grab them from any GNU archive site."
    find . -type f -name Makefile.am -print |
	   sed 's/\.am$/.in/' |
	   while read f; do touch "$f"; done
    ;;

  autom4te*)
    echo 1>&2 "\
WARNING: '$1' is needed, but is $msg.
         You might have modified some files without having the
         proper tools for further handling them.
         You can get '$1' as part of Autoconf from any GNU
         archive site."

    file=`echo "$*" | sed -n "$sed_output"`
    test -z "$file" && file=`echo "$*" | sed -n "$sed_minuso"`
    if test -f "$file"; then
	touch $file
    else
	test -z "$file" || exec >$file
	echo "#! /bin/sh"
	echo "# Created by GNU Automake missing as a replacement of"
	echo "#  $ $@"
	echo "exit 0"
	chmod +x $file
	exit 1
    fi
    ;;

  bison*|yacc*)
    echo 1>&2 "\
WARNING: '$1' $msg.  You should only need it if
         you modified a '.y' file.  You may need the Bison package
         in order for those modifications to take effect.  You can get
         Bison from any GNU archive site."
    rm -f y.tab.c y.tab.h
    if test $# -ne 1; then
        eval LASTARG=\${$#}
	case $LASTARG in
	*.y)
	    SRCFILE=`echo "$LASTARG" | sed 's/y$/c/'`
	    if test -f "$SRCFILE"; then
	         cp "$SRCFILE" y.tab.c
	    fi
	    SRCFILE=`echo "$LASTARG" | sed 's/y$/h/'`
	    if test -f "$SRCFILE"; then
	         cp "$SRCFILE" y.tab.h
	    fi
	  ;;
	esac
    fi
    if test ! -f y.tab.h; then
	echo >y.tab.h
    fi
    if test ! -f y.tab.c; then
	echo 'main() { return 0; }' >y.tab.c
    fi
    ;;

  lex*|flex*)
    echo 1>&2 "\
WARNING: '$1' is $msg.  You should only need it if
         you modified a '.l' file.  You may need the Flex package
         in order for those modifications to take effect.  You can get
         Flex from any GNU archive site."
    rm -f lex.yy.c
    if test $# -ne 1; then
        eval LASTARG=\${$#}
	case $LASTARG in
	*.l)
	    SRCFILE=`echo "$LASTARG" | sed 's/l$/c/'`
	    if test -f "$SRCFILE"; then
	         cp "$SRCFILE" lex.yy.c
	    fi
	  ;;
	esac
    fi
    if test ! -f lex.yy.c; then
	echo 'main() { return 0; }' >lex.yy.c
    fi
    ;;

  help2man*)
    echo 1>&2 "\
WARNING: '$1' is $msg.  You should only need it if
	 you modified a dependency of a manual page.  You may need the
	 Help2man package in order for those modifications to take
	 effect.  You can get Help2man from any GNU archive site."

    file=`echo "$*" | sed -n "$sed_output"`
    test -z "$file" && file=`echo "$*" | sed -n "$sed_minuso"`
    if test -f "$file"; then
	touch $file
    else
	test -z "$file" || exec >$file
	echo ".ab help2man is required to generate this page"
	exit $?
    fi
    ;;

  makeinfo*)
    echo 1>&2 "\
WARNING: '$1' is $msg.  You should only need it if
         you modified a '.texi' or '.texinfo' file, or any other file
         indirectly affecting the aspect of the manual.  The spurious
         call might also be the consequence of using a buggy 'make' (AIX,
         DU, IRIX).  You might want to install the Texinfo package or
         the GNU make package.  Grab either from any GNU archive site."
    # The file to touch is that specified with -o ...
    file=`echo "$*" | sed -n "$sed_output"`
    test -z "$file" && file=`echo "$*" | sed -n "$sed_minuso"`
    if test -z "$file"; then
      # ... or it is the one specified with @setfilename ...
      infile=`echo "$*" | sed 's/.* \([^ ]*\) *$/\1/'`
      file=`sed -n '
	/^@setfilename/{
	  s/.* \([^ ]*\) *$/\1/
	  p
	  q
	}' $infile`
      # ... or it is derived from the source name (dir/f.texi becomes f.info)
      test -z "$file" && file=`echo "$infile" | sed 's,.*/,,;s,.[^.]*$,,'`.info
    fi
    # If the file does not exist, the user really needs makeinfo;
    # let's fail without touching anything.
    test -f $file || exit 1
    touch $file
    ;;

  *)
    echo 1>&2 "\
WARNING: '$1' is needed, and is $msg.
         You might have modified some files without having the
         proper tools for further handling them.  Check the 'README' file,
         it often tells you about the needed prerequisites for installing
         this package.  You may also peek at any GNU archive site, in case
         some other package would contain this missing '$1' program."
    exit 1
    ;;
esac

exit 0

# Local variables:
# eval: (add-hook 'write-file-hooks 'time-stamp)
# time-stamp-start: "scriptversion="
# time-stamp-format: "%:y-%02m-%02d.%02H"
# time-stamp-time-zone: "UTC"
# time-stamp-end: "; # UTC"
# End:<|MERGE_RESOLUTION|>--- conflicted
+++ resolved
@@ -1,16 +1,10 @@
 #! /bin/sh
 # Common stub for a few missing GNU programs while installing.
 
-<<<<<<< HEAD
-scriptversion=2012-01-06.18; # UTC
-
-# Copyright (C) 1996-2012 Free Software Foundation, Inc.
-=======
 scriptversion=2012-01-06.13; # UTC
 
 # Copyright (C) 1996, 1997, 1999, 2000, 2002, 2003, 2004, 2005, 2006,
 # 2008, 2009, 2010, 2011, 2012 Free Software Foundation, Inc.
->>>>>>> c90d7567
 # Originally by Fran,cois Pinard <pinard@iro.umontreal.ca>, 1996.
 
 # This program is free software; you can redistribute it and/or modify
@@ -32,7 +26,7 @@
 # the same distribution terms that you use for the rest of that program.
 
 if test $# -eq 0; then
-  echo 1>&2 "Try '$0 --help' for more information"
+  echo 1>&2 "Try \`$0 --help' for more information"
   exit 1
 fi
 
@@ -40,7 +34,7 @@
 sed_output='s/.* --output[ =]\([^ ]*\).*/\1/p'
 sed_minuso='s/.* -o \([^ ]*\).*/\1/p'
 
-# In the cases where this matters, 'missing' is being run in the
+# In the cases where this matters, `missing' is being run in the
 # srcdir already.
 if test -f configure.ac; then
   configure_ac=configure.ac
@@ -71,7 +65,7 @@
     echo "\
 $0 [OPTION]... PROGRAM [ARGUMENT]...
 
-Handle 'PROGRAM [ARGUMENT]...' for when PROGRAM is missing, or return an
+Handle \`PROGRAM [ARGUMENT]...' for when PROGRAM is missing, or return an
 error status if there is no known handling for PROGRAM.
 
 Options:
@@ -80,24 +74,20 @@
   --run           try to run the given command, and emulate it if it fails
 
 Supported PROGRAM values:
-  aclocal      touch file 'aclocal.m4'
-  autoconf     touch file 'configure'
-  autoheader   touch file 'config.h.in'
+  aclocal      touch file \`aclocal.m4'
+  autoconf     touch file \`configure'
+  autoheader   touch file \`config.h.in'
   autom4te     touch the output file, or create a stub one
-  automake     touch all 'Makefile.in' files
-  bison        create 'y.tab.[ch]', if possible, from existing .[ch]
-  flex         create 'lex.yy.c', if possible, from existing .c
+  automake     touch all \`Makefile.in' files
+  bison        create \`y.tab.[ch]', if possible, from existing .[ch]
+  flex         create \`lex.yy.c', if possible, from existing .c
   help2man     touch the output file
-  lex          create 'lex.yy.c', if possible, from existing .c
+  lex          create \`lex.yy.c', if possible, from existing .c
   makeinfo     touch the output file
-<<<<<<< HEAD
-  yacc         create 'y.tab.[ch]', if possible, from existing .[ch]
-=======
   yacc         create \`y.tab.[ch]', if possible, from existing .[ch]
->>>>>>> c90d7567
-
-Version suffixes to PROGRAM as well as the prefixes 'gnu-', 'gnu', and
-'g' are ignored when checking the name.
+
+Version suffixes to PROGRAM as well as the prefixes \`gnu-', \`gnu', and
+\`g' are ignored when checking the name.
 
 Send bug reports to <bug-automake@gnu.org>."
     exit $?
@@ -109,8 +99,8 @@
     ;;
 
   -*)
-    echo 1>&2 "$0: Unknown '$1' option"
-    echo 1>&2 "Try '$0 --help' for more information"
+    echo 1>&2 "$0: Unknown \`$1' option"
+    echo 1>&2 "Try \`$0 --help' for more information"
     exit 1
     ;;
 
@@ -137,7 +127,7 @@
        exit 1
     elif test "x$2" = "x--version" || test "x$2" = "x--help"; then
        # Could not run --version or --help.  This is probably someone
-       # running '$TOOL --version' or '$TOOL --help' to check whether
+       # running `$TOOL --version' or `$TOOL --help' to check whether
        # $TOOL exists and not knowing $TOOL uses missing.
        exit 1
     fi
@@ -149,27 +139,27 @@
 case $program in
   aclocal*)
     echo 1>&2 "\
-WARNING: '$1' is $msg.  You should only need it if
-         you modified 'acinclude.m4' or '${configure_ac}'.  You might want
-         to install the Automake and Perl packages.  Grab them from
+WARNING: \`$1' is $msg.  You should only need it if
+         you modified \`acinclude.m4' or \`${configure_ac}'.  You might want
+         to install the \`Automake' and \`Perl' packages.  Grab them from
          any GNU archive site."
     touch aclocal.m4
     ;;
 
   autoconf*)
     echo 1>&2 "\
-WARNING: '$1' is $msg.  You should only need it if
-         you modified '${configure_ac}'.  You might want to install the
-         Autoconf and GNU m4 packages.  Grab them from any GNU
+WARNING: \`$1' is $msg.  You should only need it if
+         you modified \`${configure_ac}'.  You might want to install the
+         \`Autoconf' and \`GNU m4' packages.  Grab them from any GNU
          archive site."
     touch configure
     ;;
 
   autoheader*)
     echo 1>&2 "\
-WARNING: '$1' is $msg.  You should only need it if
-         you modified 'acconfig.h' or '${configure_ac}'.  You might want
-         to install the Autoconf and GNU m4 packages.  Grab them
+WARNING: \`$1' is $msg.  You should only need it if
+         you modified \`acconfig.h' or \`${configure_ac}'.  You might want
+         to install the \`Autoconf' and \`GNU m4' packages.  Grab them
          from any GNU archive site."
     files=`sed -n 's/^[ ]*A[CM]_CONFIG_HEADER(\([^)]*\)).*/\1/p' ${configure_ac}`
     test -z "$files" && files="config.h"
@@ -186,9 +176,9 @@
 
   automake*)
     echo 1>&2 "\
-WARNING: '$1' is $msg.  You should only need it if
-         you modified 'Makefile.am', 'acinclude.m4' or '${configure_ac}'.
-         You might want to install the Automake and Perl packages.
+WARNING: \`$1' is $msg.  You should only need it if
+         you modified \`Makefile.am', \`acinclude.m4' or \`${configure_ac}'.
+         You might want to install the \`Automake' and \`Perl' packages.
          Grab them from any GNU archive site."
     find . -type f -name Makefile.am -print |
 	   sed 's/\.am$/.in/' |
@@ -197,10 +187,10 @@
 
   autom4te*)
     echo 1>&2 "\
-WARNING: '$1' is needed, but is $msg.
+WARNING: \`$1' is needed, but is $msg.
          You might have modified some files without having the
          proper tools for further handling them.
-         You can get '$1' as part of Autoconf from any GNU
+         You can get \`$1' as part of \`Autoconf' from any GNU
          archive site."
 
     file=`echo "$*" | sed -n "$sed_output"`
@@ -220,10 +210,10 @@
 
   bison*|yacc*)
     echo 1>&2 "\
-WARNING: '$1' $msg.  You should only need it if
-         you modified a '.y' file.  You may need the Bison package
+WARNING: \`$1' $msg.  You should only need it if
+         you modified a \`.y' file.  You may need the \`Bison' package
          in order for those modifications to take effect.  You can get
-         Bison from any GNU archive site."
+         \`Bison' from any GNU archive site."
     rm -f y.tab.c y.tab.h
     if test $# -ne 1; then
         eval LASTARG=\${$#}
@@ -250,10 +240,10 @@
 
   lex*|flex*)
     echo 1>&2 "\
-WARNING: '$1' is $msg.  You should only need it if
-         you modified a '.l' file.  You may need the Flex package
+WARNING: \`$1' is $msg.  You should only need it if
+         you modified a \`.l' file.  You may need the \`Flex' package
          in order for those modifications to take effect.  You can get
-         Flex from any GNU archive site."
+         \`Flex' from any GNU archive site."
     rm -f lex.yy.c
     if test $# -ne 1; then
         eval LASTARG=\${$#}
@@ -273,10 +263,10 @@
 
   help2man*)
     echo 1>&2 "\
-WARNING: '$1' is $msg.  You should only need it if
+WARNING: \`$1' is $msg.  You should only need it if
 	 you modified a dependency of a manual page.  You may need the
-	 Help2man package in order for those modifications to take
-	 effect.  You can get Help2man from any GNU archive site."
+	 \`Help2man' package in order for those modifications to take
+	 effect.  You can get \`Help2man' from any GNU archive site."
 
     file=`echo "$*" | sed -n "$sed_output"`
     test -z "$file" && file=`echo "$*" | sed -n "$sed_minuso"`
@@ -291,12 +281,12 @@
 
   makeinfo*)
     echo 1>&2 "\
-WARNING: '$1' is $msg.  You should only need it if
-         you modified a '.texi' or '.texinfo' file, or any other file
+WARNING: \`$1' is $msg.  You should only need it if
+         you modified a \`.texi' or \`.texinfo' file, or any other file
          indirectly affecting the aspect of the manual.  The spurious
-         call might also be the consequence of using a buggy 'make' (AIX,
-         DU, IRIX).  You might want to install the Texinfo package or
-         the GNU make package.  Grab either from any GNU archive site."
+         call might also be the consequence of using a buggy \`make' (AIX,
+         DU, IRIX).  You might want to install the \`Texinfo' package or
+         the \`GNU make' package.  Grab either from any GNU archive site."
     # The file to touch is that specified with -o ...
     file=`echo "$*" | sed -n "$sed_output"`
     test -z "$file" && file=`echo "$*" | sed -n "$sed_minuso"`
@@ -320,12 +310,12 @@
 
   *)
     echo 1>&2 "\
-WARNING: '$1' is needed, and is $msg.
+WARNING: \`$1' is needed, and is $msg.
          You might have modified some files without having the
-         proper tools for further handling them.  Check the 'README' file,
+         proper tools for further handling them.  Check the \`README' file,
          it often tells you about the needed prerequisites for installing
          this package.  You may also peek at any GNU archive site, in case
-         some other package would contain this missing '$1' program."
+         some other package would contain this missing \`$1' program."
     exit 1
     ;;
 esac
