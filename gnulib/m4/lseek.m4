--- conflicted
+++ resolved
@@ -1,9 +1,5 @@
 # lseek.m4 serial 10
-<<<<<<< HEAD
-dnl Copyright (C) 2007, 2009-2012 Free Software Foundation, Inc.
-=======
 dnl Copyright (C) 2007, 2009-2013 Free Software Foundation, Inc.
->>>>>>> c90d7567
 dnl This file is free software; the Free Software Foundation
 dnl gives unlimited permission to copy and/or distribute it,
 dnl with or without modifications, as long as this notice is preserved.
